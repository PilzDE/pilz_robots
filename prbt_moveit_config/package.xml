--- conflicted
+++ resolved
@@ -1,16 +1,13 @@
 <package format="2">
 
   <name>prbt_moveit_config</name>
-<<<<<<< HEAD
-  <version>0.5.1</version>
-=======
-  <version>0.4.6</version>
->>>>>>> 16a6ec3e
+  <version>0.4.3</version>
   <description>
      An automatically generated package with all the configuration and launch files for using the prbt with the MoveIt! Motion Planning Framework
   </description>
 
   <maintainer email="a.gutenkunst@pilz.de">Alexander Gutenkunst</maintainer>
+  <maintainer email="c.henkel@pilz.de">Christian Henkel</maintainer>
   <maintainer email="h.slusarek@pilz.de">Hagen Slusarek</maintainer>
   <maintainer email="i.martini@pilz.de">Immanuel Martini</maintainer>
 
