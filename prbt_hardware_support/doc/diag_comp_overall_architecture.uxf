<?xml version="1.0" encoding="UTF-8"?><diagram program="umlet" version="13.3">
  <help_text>// Uncomment the following line to change the fontsize and font:
fontsize=10
// fontfamily=SansSerif //possible: SansSerif,Serif,Monospaced


//////////////////////////////////////////////////////////////////////////////////////////////
// Welcome to UMLet!
//
// Double-click on elements to add them to the diagram, or to copy them
// Edit elements by modifying the text in this panel
// Hold Ctrl to select multiple elements
// Use Ctrl+mouse to select via lasso
//
// Use +/- or Ctrl+mouse wheel to zoom
// Drag a whole relation at its central square icon
//
// Press Ctrl+C to copy the whole diagram to the system clipboard (then just paste it to, eg, Word)
// Edit the files in the "palettes" directory to create your own element palettes
//
// Select "Custom Elements &gt; New..." to create new element types
//////////////////////////////////////////////////////////////////////////////////////////////


// This text will be stored with each diagram;  use it for notes.</help_text>
  <zoom_level>10</zoom_level>
  <element>
    <id>UMLGeneric</id>
    <coordinates>
      <x>890</x>
      <y>1500</y>
      <w>930</w>
      <h>100</h>
    </coordinates>
    <panel_attributes>symbol=component
transparency=0
layer=10
&lt;&lt;Plugin&gt;&gt;
CanOpen Client</panel_attributes>
    <additional_attributes/>
  </element>
  <element>
    <id>UMLGeneric</id>
    <coordinates>
      <x>20</x>
      <y>1490</y>
      <w>190</w>
      <h>100</h>
    </coordinates>
    <panel_attributes>symbol=component
bg=#1E90FF
&lt;&lt;Node&gt;&gt;
Modbus Client</panel_attributes>
    <additional_attributes/>
  </element>
  <element>
    <id>Relation</id>
    <coordinates>
      <x>50</x>
      <y>1220</y>
      <w>130</w>
      <h>290</h>
    </coordinates>
    <panel_attributes>bg=#ADFF2F
lt=()-[publish]
/.../modbus_read

</panel_attributes>
    <additional_attributes>30.0;10.0;30.0;270.0</additional_attributes>
  </element>
  <element>
    <id>UMLGeneric</id>
    <coordinates>
      <x>1310</x>
      <y>1670</y>
      <w>180</w>
      <h>100</h>
    </coordinates>
    <panel_attributes>symbol=component
&lt;&lt;Hardware&gt;&gt;
Robot</panel_attributes>
    <additional_attributes/>
  </element>
  <element>
    <id>UMLGeneric</id>
    <coordinates>
      <x>20</x>
      <y>1650</y>
      <w>190</w>
      <h>100</h>
    </coordinates>
    <panel_attributes>symbol=component
bg=yellow
&lt;&lt;Hardware&gt;&gt;
PSS4000</panel_attributes>
    <additional_attributes/>
  </element>
  <element>
    <id>Relation</id>
    <coordinates>
      <x>1390</x>
      <y>1590</y>
      <w>30</w>
      <h>100</h>
    </coordinates>
    <panel_attributes>lt=&lt;..&gt;</panel_attributes>
    <additional_attributes>10.0;80.0;10.0;10.0</additional_attributes>
  </element>
  <element>
    <id>UMLGeneric</id>
    <coordinates>
      <x>860</x>
      <y>1310</y>
      <w>980</w>
      <h>330</h>
    </coordinates>
    <panel_attributes>symbol=component
bg=#1E90FF
&lt;&lt;Node&gt;&gt;
Controller</panel_attributes>
    <additional_attributes/>
  </element>
  <element>
    <id>Relation</id>
    <coordinates>
<<<<<<< HEAD
      <x>909</x>
      <y>351</y>
      <w>63</w>
      <h>945</h>
=======
      <x>920</x>
      <y>470</y>
      <w>70</w>
      <h>1050</h>
>>>>>>> c9cbba04
    </coordinates>
    <panel_attributes>bg=#ADFF2F
layer=100
lt=()-[Service]
/halt</panel_attributes>
    <additional_attributes>30.0;10.0;30.0;1030.0</additional_attributes>
  </element>
  <element>
    <id>Relation</id>
    <coordinates>
<<<<<<< HEAD
      <x>990</x>
      <y>351</y>
      <w>81</w>
      <h>945</h>
=======
      <x>1010</x>
      <y>470</y>
      <w>90</w>
      <h>1050</h>
>>>>>>> c9cbba04
    </coordinates>
    <panel_attributes>bg=#ADFF2F
layer=100
lt=()-[Service]
/recover</panel_attributes>
    <additional_attributes>30.0;10.0;30.0;1030.0</additional_attributes>
  </element>
  <element>
    <id>Relation</id>
    <coordinates>
      <x>1690</x>
      <y>1220</y>
      <w>100</w>
      <h>300</h>
    </coordinates>
    <panel_attributes>bg=#ADFF2F
layer=100
transparency=0
lt=()-[publish]


/set_object</panel_attributes>
    <additional_attributes>30.0;10.0;30.0;280.0</additional_attributes>
  </element>
  <element>
    <id>Relation</id>
    <coordinates>
<<<<<<< HEAD
      <x>1080</x>
      <y>459</y>
      <w>63</w>
      <h>666</h>
=======
      <x>1160</x>
      <y>590</y>
      <w>70</w>
      <h>740</h>
>>>>>>> c9cbba04
    </coordinates>
    <panel_attributes>bg=#ADFF2F
lt=()-[Service]
/hold</panel_attributes>
    <additional_attributes>30.0;10.0;30.0;720.0</additional_attributes>
  </element>
  <element>
    <id>Relation</id>
    <coordinates>
<<<<<<< HEAD
      <x>1161</x>
      <y>513</y>
      <w>81</w>
      <h>612</h>
=======
      <x>1260</x>
      <y>600</y>
      <w>90</w>
      <h>730</h>
>>>>>>> c9cbba04
    </coordinates>
    <panel_attributes>bg=#ADFF2F
lt=()-[Service]
/unhold</panel_attributes>
    <additional_attributes>30.0;10.0;30.0;660.0</additional_attributes>
  </element>
  <element>
    <id>UMLGeneric</id>
    <coordinates>
      <x>30</x>
      <y>950</y>
      <w>190</w>
      <h>100</h>
    </coordinates>
    <panel_attributes>symbol=component
bg=#1E90FF
&lt;&lt;Node&gt;&gt;
modbus_adapter_
brake_test</panel_attributes>
    <additional_attributes/>
  </element>
  <element>
    <id>Relation</id>
    <coordinates>
      <x>40</x>
      <y>1040</y>
      <w>90</w>
      <h>100</h>
    </coordinates>
    <panel_attributes>bg=#ADFF2F
lt=[subscribe]-(</panel_attributes>
    <additional_attributes>40.0;10.0;40.0;70.0</additional_attributes>
  </element>
  <element>
    <id>Relation</id>
    <coordinates>
      <x>50</x>
      <y>670</y>
      <w>150</w>
      <h>300</h>
    </coordinates>
    <panel_attributes>bg=#ADFF2F
lt=()-[Service]
/braketest_required</panel_attributes>
    <additional_attributes>30.0;10.0;30.0;280.0</additional_attributes>
  </element>
  <element>
    <id>UMLGeneric</id>
    <coordinates>
      <x>450</x>
      <y>80</y>
      <w>1370</w>
      <h>50</h>
    </coordinates>
    <panel_attributes>symbol=component
bg=#FFD700
PythonAPI</panel_attributes>
    <additional_attributes/>
  </element>
  <element>
    <id>Relation</id>
    <coordinates>
      <x>60</x>
      <y>120</y>
      <w>500</w>
      <h>560</h>
    </coordinates>
    <panel_attributes>lt=-(</panel_attributes>
    <additional_attributes>480.0;10.0;480.0;150.0;20.0;150.0;20.0;530.0</additional_attributes>
  </element>
  <element>
    <id>UMLGeneric</id>
    <coordinates>
      <x>650</x>
      <y>950</y>
      <w>270</w>
      <h>100</h>
    </coordinates>
    <panel_attributes>symbol=component
bg=#1E90FF
&lt;&lt;Node&gt;&gt;
modbus_adapter_sto</panel_attributes>
    <additional_attributes/>
  </element>
  <element>
    <id>Relation</id>
    <coordinates>
      <x>660</x>
      <y>1040</y>
      <w>90</w>
      <h>70</h>
    </coordinates>
    <panel_attributes>bg=#ADFF2F
lt=[subscribe]-(</panel_attributes>
    <additional_attributes>40.0;10.0;40.0;40.0</additional_attributes>
  </element>
  <element>
    <id>Relation</id>
    <coordinates>
      <x>840</x>
      <y>370</y>
      <w>110</w>
      <h>600</h>
    </coordinates>
    <panel_attributes>bg=#ADFF2F
lt=()-
/safe_torque_off






</panel_attributes>
    <additional_attributes>10.0;10.0;10.0;580.0</additional_attributes>
  </element>
  <element>
    <id>UMLGeneric</id>
    <coordinates>
      <x>800</x>
      <y>210</y>
      <w>580</w>
      <h>100</h>
    </coordinates>
    <panel_attributes>symbol=component
bg=#1E90FF
&lt;&lt;Node&gt;&gt;
stop1_executor</panel_attributes>
    <additional_attributes/>
  </element>
  <element>
    <id>Relation</id>
    <coordinates>
<<<<<<< HEAD
      <x>1089</x>
      <y>198</y>
      <w>45</w>
      <h>162</h>
=======
      <x>1170</x>
      <y>300</y>
      <w>50</w>
      <h>180</h>
>>>>>>> c9cbba04
    </coordinates>
    <panel_attributes>bg=#ADFF2F
lt=-(</panel_attributes>
    <additional_attributes>20.0;10.0;20.0;150.0</additional_attributes>
  </element>
  <element>
    <id>Relation</id>
    <coordinates>
<<<<<<< HEAD
      <x>1170</x>
      <y>198</y>
      <w>45</w>
      <h>162</h>
=======
      <x>1270</x>
      <y>300</y>
      <w>50</w>
      <h>180</h>
>>>>>>> c9cbba04
    </coordinates>
    <panel_attributes>bg=#ADFF2F
lt=-(</panel_attributes>
    <additional_attributes>20.0;10.0;20.0;150.0</additional_attributes>
  </element>
  <element>
    <id>Relation</id>
    <coordinates>
      <x>820</x>
      <y>300</y>
      <w>70</w>
      <h>70</h>
    </coordinates>
    <panel_attributes>bg=#ADFF2F
lt=[Service]-(</panel_attributes>
    <additional_attributes>30.0;10.0;30.0;40.0</additional_attributes>
  </element>
  <element>
    <id>Relation</id>
    <coordinates>
      <x>70</x>
      <y>1110</y>
      <w>30</w>
      <h>130</h>
    </coordinates>
    <panel_attributes>lt=&lt;.</panel_attributes>
    <additional_attributes>10.0;10.0;10.0;110.0</additional_attributes>
  </element>
  <element>
    <id>Relation</id>
    <coordinates>
      <x>70</x>
      <y>1090</y>
      <w>650</w>
      <h>160</h>
    </coordinates>
    <panel_attributes>lt=&lt;.</panel_attributes>
    <additional_attributes>630.0;10.0;630.0;70.0;10.0;140.0</additional_attributes>
  </element>
  <element>
    <id>UMLGeneric</id>
    <coordinates>
      <x>280</x>
      <y>950</y>
      <w>210</w>
      <h>100</h>
    </coordinates>
    <panel_attributes>symbol=component
bg=#1E90FF
&lt;&lt;Node&gt;&gt;
modbus_adapter_
operation_mode</panel_attributes>
    <additional_attributes/>
  </element>
  <element>
    <id>Relation</id>
    <coordinates>
      <x>330</x>
      <y>1040</y>
      <w>90</w>
      <h>80</h>
    </coordinates>
    <panel_attributes>bg=#ADFF2F
lt=[subscribe]-(</panel_attributes>
    <additional_attributes>40.0;10.0;40.0;50.0</additional_attributes>
  </element>
  <element>
    <id>Relation</id>
    <coordinates>
      <x>70</x>
      <y>1090</y>
      <w>320</w>
      <h>160</h>
    </coordinates>
    <panel_attributes>lt=&lt;.</panel_attributes>
    <additional_attributes>300.0;10.0;300.0;50.0;10.0;140.0</additional_attributes>
  </element>
  <element>
    <id>UMLGeneric</id>
    <coordinates>
      <x>1650</x>
      <y>950</y>
      <w>240</w>
      <h>100</h>
    </coordinates>
    <panel_attributes>symbol=component
transparency=0
bg=#1E90FF
&lt;&lt;Node&gt;&gt;
canopen_braketest_adapter</panel_attributes>
    <additional_attributes/>
  </element>
  <element>
    <id>Relation</id>
    <coordinates>
      <x>1680</x>
      <y>1040</y>
      <w>90</w>
      <h>190</h>
    </coordinates>
    <panel_attributes>bg=#ADFF2F
lt=[subscribe]-(</panel_attributes>
    <additional_attributes>40.0;10.0;40.0;160.0</additional_attributes>
  </element>
  <element>
    <id>Relation</id>
    <coordinates>
<<<<<<< HEAD
      <x>279</x>
      <y>459</y>
      <w>153</w>
      <h>342</h>
=======
      <x>310</x>
      <y>580</y>
      <w>170</w>
      <h>390</h>
>>>>>>> c9cbba04
    </coordinates>
    <panel_attributes>bg=#ADFF2F
lt=()-[Service]
/.../get_operation_mode</panel_attributes>
    <additional_attributes>30.0;10.0;30.0;360.0</additional_attributes>
  </element>
  <element>
    <id>Relation</id>
    <coordinates>
<<<<<<< HEAD
      <x>288</x>
      <y>396</y>
      <w>45</w>
      <h>72</h>
    </coordinates>
    <panel_attributes>lt=-(</panel_attributes>
    <additional_attributes>20.0;10.0;20.0;50.0</additional_attributes>
=======
      <x>320</x>
      <y>120</y>
      <w>280</w>
      <h>480</h>
    </coordinates>
    <panel_attributes>lt=-(</panel_attributes>
    <additional_attributes>260.0;10.0;260.0;170.0;20.0;170.0;20.0;450.0</additional_attributes>
>>>>>>> c9cbba04
  </element>
  <element>
    <id>UMLGeneric</id>
    <coordinates>
      <x>1430</x>
      <y>290</y>
      <w>400</w>
      <h>100</h>
    </coordinates>
    <panel_attributes>symbol=component
bg=#1E90FF
&lt;&lt;Node&gt;&gt;
braketest_executor</panel_attributes>
    <additional_attributes/>
  </element>
  <element>
    <id>Relation</id>
    <coordinates>
      <x>1540</x>
      <y>230</y>
      <w>160</w>
      <h>80</h>
    </coordinates>
    <panel_attributes>bg=#ADFF2F
lt=()-[Service]
/.../execute_braketest</panel_attributes>
    <additional_attributes>30.0;10.0;30.0;60.0</additional_attributes>
  </element>
  <element>
    <id>Relation</id>
    <coordinates>
      <x>1690</x>
      <y>550</y>
      <w>150</w>
      <h>420</h>
    </coordinates>
    <panel_attributes>bg=#ADFF2F
lt=()-[Service]
/.../trigger_braketest</panel_attributes>
    <additional_attributes>30.0;10.0;30.0;400.0</additional_attributes>
  </element>
  <element>
    <id>Relation</id>
    <coordinates>
      <x>1470</x>
      <y>380</y>
      <w>50</w>
      <h>160</h>
    </coordinates>
    <panel_attributes>bg=#ADFF2F
lt=-(</panel_attributes>
    <additional_attributes>20.0;10.0;20.0;130.0</additional_attributes>
  </element>
  <element>
    <id>Relation</id>
    <coordinates>
      <x>1570</x>
      <y>380</y>
      <w>50</w>
      <h>160</h>
    </coordinates>
    <panel_attributes>bg=#ADFF2F
lt=-(</panel_attributes>
    <additional_attributes>20.0;10.0;20.0;130.0</additional_attributes>
  </element>
  <element>
    <id>Relation</id>
    <coordinates>
      <x>1700</x>
      <y>380</y>
      <w>50</w>
      <h>180</h>
    </coordinates>
    <panel_attributes>lt=-(</panel_attributes>
    <additional_attributes>20.0;10.0;20.0;150.0</additional_attributes>
  </element>
  <element>
    <id>Relation</id>
    <coordinates>
<<<<<<< HEAD
      <x>1098</x>
      <y>396</y>
      <w>261</w>
      <h>90</h>
=======
      <x>1200</x>
      <y>520</y>
      <w>310</w>
      <h>100</h>
>>>>>>> c9cbba04
    </coordinates>
    <panel_attributes>lt=&lt;.</panel_attributes>
    <additional_attributes>270.0;10.0;10.0;80.0</additional_attributes>
  </element>
  <element>
    <id>Relation</id>
    <coordinates>
<<<<<<< HEAD
      <x>1179</x>
      <y>396</y>
      <w>270</w>
      <h>144</h>
=======
      <x>1300</x>
      <y>520</y>
      <w>310</w>
      <h>110</h>
>>>>>>> c9cbba04
    </coordinates>
    <panel_attributes>lt=&lt;.</panel_attributes>
    <additional_attributes>280.0;10.0;280.0;140.0;10.0;140.0</additional_attributes>
  </element>
  <element>
    <id>Relation</id>
    <coordinates>
      <x>1550</x>
      <y>120</y>
      <w>50</w>
      <h>110</h>
    </coordinates>
    <panel_attributes>lt=-(</panel_attributes>
    <additional_attributes>20.0;10.0;20.0;80.0</additional_attributes>
  </element>
  <element>
    <id>Relation</id>
    <coordinates>
<<<<<<< HEAD
      <x>1098</x>
      <y>351</y>
      <w>27</w>
      <h>117</h>
=======
      <x>1180</x>
      <y>470</y>
      <w>30</w>
      <h>130</h>
>>>>>>> c9cbba04
    </coordinates>
    <panel_attributes>lt=&lt;.</panel_attributes>
    <additional_attributes>10.0;10.0;10.0;110.0</additional_attributes>
  </element>
  <element>
    <id>Relation</id>
    <coordinates>
<<<<<<< HEAD
      <x>1179</x>
      <y>351</y>
      <w>27</w>
      <h>189</h>
=======
      <x>1280</x>
      <y>470</y>
      <w>30</w>
      <h>130</h>
>>>>>>> c9cbba04
    </coordinates>
    <panel_attributes>lt=&lt;.</panel_attributes>
    <additional_attributes>10.0;10.0;10.0;190.0</additional_attributes>
  </element>
  <element>
    <id>Relation</id>
    <coordinates>
<<<<<<< HEAD
      <x>918</x>
      <y>198</y>
      <w>45</w>
      <h>153</h>
=======
      <x>930</x>
      <y>300</y>
      <w>50</w>
      <h>170</h>
>>>>>>> c9cbba04
    </coordinates>
    <panel_attributes>bg=#ADFF2F
lt=-(</panel_attributes>
    <additional_attributes>20.0;10.0;20.0;140.0</additional_attributes>
  </element>
  <element>
    <id>Relation</id>
    <coordinates>
<<<<<<< HEAD
      <x>999</x>
      <y>198</y>
      <w>45</w>
      <h>153</h>
=======
      <x>1020</x>
      <y>300</y>
      <w>50</w>
      <h>170</h>
>>>>>>> c9cbba04
    </coordinates>
    <panel_attributes>bg=#ADFF2F
lt=-(</panel_attributes>
    <additional_attributes>20.0;10.0;20.0;140.0</additional_attributes>
  </element>
  <element>
    <id>Relation</id>
    <coordinates>
      <x>110</x>
      <y>1580</y>
      <w>30</w>
      <h>90</h>
    </coordinates>
    <panel_attributes>lt=&lt;..&gt;</panel_attributes>
    <additional_attributes>10.0;70.0;10.0;10.0</additional_attributes>
  </element>
  <element>
    <id>UMLGeneric</id>
    <coordinates>
<<<<<<< HEAD
      <x>279</x>
      <y>315</y>
      <w>243</w>
      <h>90</h>
=======
      <x>460</x>
      <y>540</y>
      <w>270</w>
      <h>100</h>
>>>>>>> c9cbba04
    </coordinates>
    <panel_attributes>symbol=component
bg=#1E90FF
&lt;&lt;Node&gt;&gt;
operation_mode_setup_executor</panel_attributes>
    <additional_attributes/>
  </element>
  <element>
<<<<<<< HEAD
=======
    <id>UMLGeneric</id>
    <coordinates>
      <x>450</x>
      <y>330</y>
      <w>270</w>
      <h>90</h>
    </coordinates>
    <panel_attributes>symbol=component
bg=#1E90FF
&lt;&lt;Node&gt;&gt;
speed_observer</panel_attributes>
    <additional_attributes/>
  </element>
  <element>
    <id>Relation</id>
    <coordinates>
      <x>570</x>
      <y>410</y>
      <w>160</w>
      <h>90</h>
    </coordinates>
    <panel_attributes>bg=#ADFF2F
lt=()-[Service]
/activate_speed_limits</panel_attributes>
    <additional_attributes>30.0;70.0;30.0;10.0</additional_attributes>
  </element>
  <element>
    <id>Relation</id>
    <coordinates>
      <x>580</x>
      <y>480</y>
      <w>50</w>
      <h>80</h>
    </coordinates>
    <panel_attributes>bg=#ADFF2F
lt=-(</panel_attributes>
    <additional_attributes>20.0;60.0;20.0;20.0</additional_attributes>
  </element>
  <element>
    <id>Relation</id>
    <coordinates>
      <x>710</x>
      <y>360</y>
      <w>160</w>
      <h>40</h>
    </coordinates>
    <panel_attributes>bg=#ADFF2F
lt=()-
/safe_torque_off</panel_attributes>
    <additional_attributes>140.0;20.0;10.0;20.0</additional_attributes>
  </element>
  <element>
>>>>>>> c9cbba04
    <id>UMLPackage</id>
    <coordinates>
      <x>0</x>
      <y>850</y>
      <w>1930</w>
      <h>420</h>
    </coordinates>
    <panel_attributes>Hardware abstraction layer
--
layer=-10000
transparency=100
bg=light_gray</panel_attributes>
    <additional_attributes/>
  </element>
  <element>
    <id>UMLPackage</id>
    <coordinates>
      <x>0</x>
      <y>160</y>
      <w>1940</w>
      <h>630</h>
    </coordinates>
    <panel_attributes>Safety logic
--
layer=-10000
transparency=100</panel_attributes>
    <additional_attributes/>
  </element>
  <element>
    <id>Relation</id>
    <coordinates>
      <x>130</x>
      <y>680</y>
      <w>170</w>
      <h>290</h>
    </coordinates>
    <panel_attributes>bg=#ADFF2F
lt=()-[Service]


/send_brake_test_result</panel_attributes>
    <additional_attributes>30.0;10.0;30.0;270.0</additional_attributes>
  </element>
  <element>
    <id>Relation</id>
    <coordinates>
      <x>170</x>
      <y>510</y>
      <w>1300</w>
      <h>200</h>
    </coordinates>
    <panel_attributes>lt=&lt;.</panel_attributes>
    <additional_attributes>1280.0;10.0;650.0;180.0;10.0;180.0</additional_attributes>
  </element>
  <element>
    <id>Relation</id>
    <coordinates>
      <x>1430</x>
      <y>380</y>
      <w>50</w>
      <h>160</h>
    </coordinates>
    <panel_attributes>bg=#ADFF2F
lt=-(</panel_attributes>
    <additional_attributes>20.0;10.0;20.0;130.0</additional_attributes>
  </element>
  <element>
    <id>Relation</id>
    <coordinates>
      <x>120</x>
      <y>1240</y>
      <w>130</w>
      <h>270</h>
    </coordinates>
    <panel_attributes>bg=#ADFF2F
lt=()-[Service]
/.../modbus_write</panel_attributes>
    <additional_attributes>30.0;10.0;30.0;250.0</additional_attributes>
  </element>
  <element>
    <id>Relation</id>
    <coordinates>
      <x>140</x>
      <y>1110</y>
      <w>30</w>
      <h>190</h>
    </coordinates>
    <panel_attributes>lt=&lt;.</panel_attributes>
    <additional_attributes>10.0;10.0;10.0;170.0</additional_attributes>
  </element>
  <element>
    <id>Relation</id>
    <coordinates>
      <x>130</x>
      <y>1040</y>
      <w>50</w>
      <h>100</h>
    </coordinates>
    <panel_attributes>bg=#ADFF2F
lt=-(</panel_attributes>
    <additional_attributes>20.0;10.0;20.0;70.0</additional_attributes>
  </element>
  <element>
    <id>Relation</id>
    <coordinates>
<<<<<<< HEAD
      <x>360</x>
      <y>567</y>
      <w>135</w>
      <h>234</h>
=======
      <x>400</x>
      <y>700</y>
      <w>150</w>
      <h>270</h>
>>>>>>> c9cbba04
    </coordinates>
    <panel_attributes>bg=#ADFF2F
lt=()-[publish]
/.../operation_mode

</panel_attributes>
    <additional_attributes>30.0;10.0;30.0;240.0</additional_attributes>
  </element>
  <element>
    <id>Relation</id>
    <coordinates>
<<<<<<< HEAD
      <x>288</x>
      <y>171</y>
      <w>144</w>
      <h>162</h>
=======
      <x>410</x>
      <y>630</y>
      <w>140</w>
      <h>80</h>
>>>>>>> c9cbba04
    </coordinates>
    <panel_attributes>bg=#ADFF2F
lt=()-[Service]
/.../get_speed_override</panel_attributes>
    <additional_attributes>30.0;10.0;30.0;160.0</additional_attributes>
  </element>
  <element>
    <id>Relation</id>
    <coordinates>
<<<<<<< HEAD
      <x>828</x>
      <y>360</y>
      <w>117</w>
      <h>765</h>
    </coordinates>
    <panel_attributes>bg=#ADFF2F
lt=()-[Service]
/set_speed_limit</panel_attributes>
    <additional_attributes>30.0;10.0;30.0;830.0</additional_attributes>
=======
      <x>360</x>
      <y>460</y>
      <w>180</w>
      <h>100</h>
    </coordinates>
    <panel_attributes>bg=#ADFF2F
lt=()-[Service]
/.../get_speed_override</panel_attributes>
    <additional_attributes>10.0;10.0;10.0;50.0;140.0;80.0</additional_attributes>
  </element>
  <element>
    <id>UMLClass</id>
    <coordinates>
      <x>430</x>
      <y>50</y>
      <w>1500</w>
      <h>90</h>
    </coordinates>
    <panel_attributes>template=package: pilz_robot_programming
lt=.</panel_attributes>
    <additional_attributes/>
  </element>
  <element>
    <id>UMLGeneric</id>
    <coordinates>
      <x>20</x>
      <y>80</y>
      <w>230</w>
      <h>50</h>
    </coordinates>
    <panel_attributes>symbol=component
bg=#FFD700
StatusIndicator
(GUI)</panel_attributes>
    <additional_attributes/>
  </element>
  <element>
    <id>UMLClass</id>
    <coordinates>
      <x>0</x>
      <y>50</y>
      <w>410</w>
      <h>90</h>
    </coordinates>
    <panel_attributes>template=package: pilz_status_indicator_rqt
lt=.</panel_attributes>
    <additional_attributes/>
  </element>
  <element>
    <id>Relation</id>
    <coordinates>
      <x>200</x>
      <y>120</y>
      <w>260</w>
      <h>590</h>
    </coordinates>
    <panel_attributes>lt=-(</panel_attributes>
    <additional_attributes>10.0;10.0;10.0;490.0;230.0;540.0;230.0;560.0</additional_attributes>
  </element>
  <element>
    <id>UMLNote</id>
    <coordinates>
      <x>110</x>
      <y>340</y>
      <w>80</w>
      <h>60</h>
    </coordinates>
    <panel_attributes>
Not yet
implemented
bg=red</panel_attributes>
    <additional_attributes/>
>>>>>>> c9cbba04
  </element>
  <element>
    <id>Relation</id>
    <coordinates>
<<<<<<< HEAD
      <x>513</x>
      <y>351</y>
      <w>342</w>
      <h>45</h>
    </coordinates>
    <panel_attributes>bg=#ADFF2F
lt=-(</panel_attributes>
    <additional_attributes>10.0;20.0;350.0;20.0</additional_attributes>
=======
      <x>110</x>
      <y>230</y>
      <w>180</w>
      <h>130</h>
    </coordinates>
    <panel_attributes>bg=#ADFF2F
lt=()-[Publish]

/prbt/status_info/state_hw
/prbt/status_info/state_ros</panel_attributes>
    <additional_attributes>30.0;10.0;30.0;110.0</additional_attributes>
>>>>>>> c9cbba04
  </element>
  <element>
    <id>Relation</id>
    <coordinates>
<<<<<<< HEAD
      <x>297</x>
      <y>36</y>
      <w>45</w>
      <h>144</h>
    </coordinates>
    <panel_attributes>lt=-(</panel_attributes>
    <additional_attributes>20.0;10.0;20.0;130.0</additional_attributes>
=======
      <x>120</x>
      <y>120</y>
      <w>50</w>
      <h>130</h>
    </coordinates>
    <panel_attributes>lt=-(</panel_attributes>
    <additional_attributes>20.0;10.0;20.0;100.0</additional_attributes>
  </element>
  <element>
    <id>UMLNote</id>
    <coordinates>
      <x>500</x>
      <y>470</y>
      <w>80</w>
      <h>50</h>
    </coordinates>
    <panel_attributes>
Not yet
implemented
bg=red</panel_attributes>
    <additional_attributes/>
  </element>
  <element>
    <id>Relation</id>
    <coordinates>
      <x>410</x>
      <y>460</y>
      <w>190</w>
      <h>100</h>
    </coordinates>
    <panel_attributes>bg=light_gray
transparency=100
lt=()..[publish]
/.../speed_override

</panel_attributes>
    <additional_attributes>10.0;10.0;150.0;40.0;150.0;80.0</additional_attributes>
  </element>
  <element>
    <id>Relation</id>
    <coordinates>
      <x>220</x>
      <y>120</y>
      <w>230</w>
      <h>350</h>
    </coordinates>
    <panel_attributes>lt=..(</panel_attributes>
    <additional_attributes>10.0;10.0;10.0;270.0;200.0;300.0;200.0;320.0</additional_attributes>
>>>>>>> c9cbba04
  </element>
</diagram><|MERGE_RESOLUTION|>--- conflicted
+++ resolved
@@ -123,17 +123,10 @@
   <element>
     <id>Relation</id>
     <coordinates>
-<<<<<<< HEAD
-      <x>909</x>
-      <y>351</y>
-      <w>63</w>
-      <h>945</h>
-=======
       <x>920</x>
       <y>470</y>
       <w>70</w>
       <h>1050</h>
->>>>>>> c9cbba04
     </coordinates>
     <panel_attributes>bg=#ADFF2F
 layer=100
@@ -144,17 +137,10 @@
   <element>
     <id>Relation</id>
     <coordinates>
-<<<<<<< HEAD
-      <x>990</x>
-      <y>351</y>
-      <w>81</w>
-      <h>945</h>
-=======
       <x>1010</x>
       <y>470</y>
       <w>90</w>
       <h>1050</h>
->>>>>>> c9cbba04
     </coordinates>
     <panel_attributes>bg=#ADFF2F
 layer=100
@@ -182,17 +168,10 @@
   <element>
     <id>Relation</id>
     <coordinates>
-<<<<<<< HEAD
-      <x>1080</x>
-      <y>459</y>
-      <w>63</w>
-      <h>666</h>
-=======
       <x>1160</x>
       <y>590</y>
       <w>70</w>
       <h>740</h>
->>>>>>> c9cbba04
     </coordinates>
     <panel_attributes>bg=#ADFF2F
 lt=()-[Service]
@@ -202,22 +181,15 @@
   <element>
     <id>Relation</id>
     <coordinates>
-<<<<<<< HEAD
-      <x>1161</x>
-      <y>513</y>
-      <w>81</w>
-      <h>612</h>
-=======
       <x>1260</x>
       <y>600</y>
       <w>90</w>
       <h>730</h>
->>>>>>> c9cbba04
     </coordinates>
     <panel_attributes>bg=#ADFF2F
 lt=()-[Service]
 /unhold</panel_attributes>
-    <additional_attributes>30.0;10.0;30.0;660.0</additional_attributes>
+    <additional_attributes>30.0;10.0;30.0;710.0</additional_attributes>
   </element>
   <element>
     <id>UMLGeneric</id>
@@ -346,17 +318,10 @@
   <element>
     <id>Relation</id>
     <coordinates>
-<<<<<<< HEAD
-      <x>1089</x>
-      <y>198</y>
-      <w>45</w>
-      <h>162</h>
-=======
       <x>1170</x>
       <y>300</y>
       <w>50</w>
       <h>180</h>
->>>>>>> c9cbba04
     </coordinates>
     <panel_attributes>bg=#ADFF2F
 lt=-(</panel_attributes>
@@ -365,17 +330,10 @@
   <element>
     <id>Relation</id>
     <coordinates>
-<<<<<<< HEAD
-      <x>1170</x>
-      <y>198</y>
-      <w>45</w>
-      <h>162</h>
-=======
       <x>1270</x>
       <y>300</y>
       <w>50</w>
       <h>180</h>
->>>>>>> c9cbba04
     </coordinates>
     <panel_attributes>bg=#ADFF2F
 lt=-(</panel_attributes>
@@ -483,35 +441,19 @@
   <element>
     <id>Relation</id>
     <coordinates>
-<<<<<<< HEAD
-      <x>279</x>
-      <y>459</y>
-      <w>153</w>
-      <h>342</h>
-=======
       <x>310</x>
       <y>580</y>
       <w>170</w>
       <h>390</h>
->>>>>>> c9cbba04
     </coordinates>
     <panel_attributes>bg=#ADFF2F
 lt=()-[Service]
 /.../get_operation_mode</panel_attributes>
-    <additional_attributes>30.0;10.0;30.0;360.0</additional_attributes>
-  </element>
-  <element>
-    <id>Relation</id>
-    <coordinates>
-<<<<<<< HEAD
-      <x>288</x>
-      <y>396</y>
-      <w>45</w>
-      <h>72</h>
-    </coordinates>
-    <panel_attributes>lt=-(</panel_attributes>
-    <additional_attributes>20.0;10.0;20.0;50.0</additional_attributes>
-=======
+    <additional_attributes>30.0;10.0;30.0;370.0</additional_attributes>
+  </element>
+  <element>
+    <id>Relation</id>
+    <coordinates>
       <x>320</x>
       <y>120</y>
       <w>280</w>
@@ -519,7 +461,6 @@
     </coordinates>
     <panel_attributes>lt=-(</panel_attributes>
     <additional_attributes>260.0;10.0;260.0;170.0;20.0;170.0;20.0;450.0</additional_attributes>
->>>>>>> c9cbba04
   </element>
   <element>
     <id>UMLGeneric</id>
@@ -599,38 +540,24 @@
   <element>
     <id>Relation</id>
     <coordinates>
-<<<<<<< HEAD
-      <x>1098</x>
-      <y>396</y>
-      <w>261</w>
-      <h>90</h>
-=======
       <x>1200</x>
       <y>520</y>
       <w>310</w>
       <h>100</h>
->>>>>>> c9cbba04
     </coordinates>
     <panel_attributes>lt=&lt;.</panel_attributes>
-    <additional_attributes>270.0;10.0;10.0;80.0</additional_attributes>
-  </element>
-  <element>
-    <id>Relation</id>
-    <coordinates>
-<<<<<<< HEAD
-      <x>1179</x>
-      <y>396</y>
-      <w>270</w>
-      <h>144</h>
-=======
+    <additional_attributes>290.0;10.0;10.0;80.0</additional_attributes>
+  </element>
+  <element>
+    <id>Relation</id>
+    <coordinates>
       <x>1300</x>
       <y>520</y>
       <w>310</w>
       <h>110</h>
->>>>>>> c9cbba04
     </coordinates>
     <panel_attributes>lt=&lt;.</panel_attributes>
-    <additional_attributes>280.0;10.0;280.0;140.0;10.0;140.0</additional_attributes>
+    <additional_attributes>290.0;10.0;290.0;90.0;10.0;90.0</additional_attributes>
   </element>
   <element>
     <id>Relation</id>
@@ -646,17 +573,10 @@
   <element>
     <id>Relation</id>
     <coordinates>
-<<<<<<< HEAD
-      <x>1098</x>
-      <y>351</y>
-      <w>27</w>
-      <h>117</h>
-=======
       <x>1180</x>
       <y>470</y>
       <w>30</w>
       <h>130</h>
->>>>>>> c9cbba04
     </coordinates>
     <panel_attributes>lt=&lt;.</panel_attributes>
     <additional_attributes>10.0;10.0;10.0;110.0</additional_attributes>
@@ -664,35 +584,21 @@
   <element>
     <id>Relation</id>
     <coordinates>
-<<<<<<< HEAD
-      <x>1179</x>
-      <y>351</y>
-      <w>27</w>
-      <h>189</h>
-=======
       <x>1280</x>
       <y>470</y>
       <w>30</w>
       <h>130</h>
->>>>>>> c9cbba04
     </coordinates>
     <panel_attributes>lt=&lt;.</panel_attributes>
-    <additional_attributes>10.0;10.0;10.0;190.0</additional_attributes>
-  </element>
-  <element>
-    <id>Relation</id>
-    <coordinates>
-<<<<<<< HEAD
-      <x>918</x>
-      <y>198</y>
-      <w>45</w>
-      <h>153</h>
-=======
+    <additional_attributes>10.0;10.0;10.0;110.0</additional_attributes>
+  </element>
+  <element>
+    <id>Relation</id>
+    <coordinates>
       <x>930</x>
       <y>300</y>
       <w>50</w>
       <h>170</h>
->>>>>>> c9cbba04
     </coordinates>
     <panel_attributes>bg=#ADFF2F
 lt=-(</panel_attributes>
@@ -701,17 +607,10 @@
   <element>
     <id>Relation</id>
     <coordinates>
-<<<<<<< HEAD
-      <x>999</x>
-      <y>198</y>
-      <w>45</w>
-      <h>153</h>
-=======
       <x>1020</x>
       <y>300</y>
       <w>50</w>
       <h>170</h>
->>>>>>> c9cbba04
     </coordinates>
     <panel_attributes>bg=#ADFF2F
 lt=-(</panel_attributes>
@@ -731,17 +630,10 @@
   <element>
     <id>UMLGeneric</id>
     <coordinates>
-<<<<<<< HEAD
-      <x>279</x>
-      <y>315</y>
-      <w>243</w>
-      <h>90</h>
-=======
       <x>460</x>
       <y>540</y>
       <w>270</w>
       <h>100</h>
->>>>>>> c9cbba04
     </coordinates>
     <panel_attributes>symbol=component
 bg=#1E90FF
@@ -750,8 +642,6 @@
     <additional_attributes/>
   </element>
   <element>
-<<<<<<< HEAD
-=======
     <id>UMLGeneric</id>
     <coordinates>
       <x>450</x>
@@ -804,7 +694,6 @@
     <additional_attributes>140.0;20.0;10.0;20.0</additional_attributes>
   </element>
   <element>
->>>>>>> c9cbba04
     <id>UMLPackage</id>
     <coordinates>
       <x>0</x>
@@ -857,7 +746,7 @@
       <h>200</h>
     </coordinates>
     <panel_attributes>lt=&lt;.</panel_attributes>
-    <additional_attributes>1280.0;10.0;650.0;180.0;10.0;180.0</additional_attributes>
+    <additional_attributes>1280.0;10.0;620.0;180.0;10.0;180.0</additional_attributes>
   </element>
   <element>
     <id>Relation</id>
@@ -910,59 +799,33 @@
   <element>
     <id>Relation</id>
     <coordinates>
-<<<<<<< HEAD
-      <x>360</x>
-      <y>567</y>
-      <w>135</w>
-      <h>234</h>
-=======
       <x>400</x>
       <y>700</y>
       <w>150</w>
       <h>270</h>
->>>>>>> c9cbba04
     </coordinates>
     <panel_attributes>bg=#ADFF2F
 lt=()-[publish]
 /.../operation_mode
 
 </panel_attributes>
-    <additional_attributes>30.0;10.0;30.0;240.0</additional_attributes>
-  </element>
-  <element>
-    <id>Relation</id>
-    <coordinates>
-<<<<<<< HEAD
-      <x>288</x>
-      <y>171</y>
-      <w>144</w>
-      <h>162</h>
-=======
+    <additional_attributes>30.0;10.0;30.0;250.0</additional_attributes>
+  </element>
+  <element>
+    <id>Relation</id>
+    <coordinates>
       <x>410</x>
       <y>630</y>
       <w>140</w>
       <h>80</h>
->>>>>>> c9cbba04
-    </coordinates>
-    <panel_attributes>bg=#ADFF2F
-lt=()-[Service]
-/.../get_speed_override</panel_attributes>
-    <additional_attributes>30.0;10.0;30.0;160.0</additional_attributes>
-  </element>
-  <element>
-    <id>Relation</id>
-    <coordinates>
-<<<<<<< HEAD
-      <x>828</x>
-      <y>360</y>
-      <w>117</w>
-      <h>765</h>
-    </coordinates>
-    <panel_attributes>bg=#ADFF2F
-lt=()-[Service]
-/set_speed_limit</panel_attributes>
-    <additional_attributes>30.0;10.0;30.0;830.0</additional_attributes>
-=======
+    </coordinates>
+    <panel_attributes>bg=#ADFF2F
+lt=[subscribe]-(</panel_attributes>
+    <additional_attributes>90.0;10.0;20.0;30.0;20.0;50.0</additional_attributes>
+  </element>
+  <element>
+    <id>Relation</id>
+    <coordinates>
       <x>360</x>
       <y>460</y>
       <w>180</w>
@@ -1035,21 +898,10 @@
 implemented
 bg=red</panel_attributes>
     <additional_attributes/>
->>>>>>> c9cbba04
-  </element>
-  <element>
-    <id>Relation</id>
-    <coordinates>
-<<<<<<< HEAD
-      <x>513</x>
-      <y>351</y>
-      <w>342</w>
-      <h>45</h>
-    </coordinates>
-    <panel_attributes>bg=#ADFF2F
-lt=-(</panel_attributes>
-    <additional_attributes>10.0;20.0;350.0;20.0</additional_attributes>
-=======
+  </element>
+  <element>
+    <id>Relation</id>
+    <coordinates>
       <x>110</x>
       <y>230</y>
       <w>180</w>
@@ -1061,20 +913,10 @@
 /prbt/status_info/state_hw
 /prbt/status_info/state_ros</panel_attributes>
     <additional_attributes>30.0;10.0;30.0;110.0</additional_attributes>
->>>>>>> c9cbba04
-  </element>
-  <element>
-    <id>Relation</id>
-    <coordinates>
-<<<<<<< HEAD
-      <x>297</x>
-      <y>36</y>
-      <w>45</w>
-      <h>144</h>
-    </coordinates>
-    <panel_attributes>lt=-(</panel_attributes>
-    <additional_attributes>20.0;10.0;20.0;130.0</additional_attributes>
-=======
+  </element>
+  <element>
+    <id>Relation</id>
+    <coordinates>
       <x>120</x>
       <y>120</y>
       <w>50</w>
@@ -1123,6 +965,5 @@
     </coordinates>
     <panel_attributes>lt=..(</panel_attributes>
     <additional_attributes>10.0;10.0;10.0;270.0;200.0;300.0;200.0;320.0</additional_attributes>
->>>>>>> c9cbba04
   </element>
 </diagram>