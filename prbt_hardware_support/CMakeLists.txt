--- conflicted
+++ resolved
@@ -99,14 +99,6 @@
 )
 add_dependencies(stop1_executor_node ${catkin_EXPORTED_TARGETS} ${PROJECT_NAME}_generate_messages_cpp)
 target_link_libraries(stop1_executor_node ${catkin_LIBRARIES})
-
-# OPERATION_MODE_SETUP_EXECUTOR_NODE
-add_executable(operation_mode_setup_executor_node
-  src/operation_mode_setup_executor.cpp
-  src/operation_mode_setup_executor_node.cpp
-)
-add_dependencies(operation_mode_setup_executor_node ${catkin_EXPORTED_TARGETS} ${PROJECT_NAME}_generate_messages_cpp)
-target_link_libraries(operation_mode_setup_executor_node ${catkin_LIBRARIES})
 
 # BRAKE_TEST_NODE
 add_executable(modbus_adapter_brake_test_node
@@ -483,26 +475,9 @@
   if(ENABLE_COVERAGE_TESTING)
     include(CodeCoverage)
     APPEND_COVERAGE_COMPILER_FLAGS()
-<<<<<<< HEAD
-    set(COVERAGE_EXCLUDES "*/${PROJECT_NAME}/test*"
-                          "*/BrakeTestErrorCodes.h"
-                          "*/ModbusMsgInStamped.h"
-                          "*/BrakeTest.h"
-                          "*/BrakeTestRequest.h"
-                          "*/BrakeTestResponse.h"
-                          "*/FrameSpeeds.h"
-                          "*/IsBrakeTestRequired.h"
-                          "*/IsBrakeTestRequiredRequest.h"
-                          "*/IsBrakeTestRequiredResponse.h"
-                          "*/ModbusRegisterBlock.h"
-                          "*/WriteModbusRegister.h"
-                          "*/WriteModbusRegisterRequest.h"
-                          "*/WriteModbusRegisterResponse.h")
-=======
     set(COVERAGE_EXCLUDES
         "*/${PROJECT_NAME}/test*"
         "*/.private/${PROJECT_NAME}/include/${PROJECT_NAME}/*.h")
->>>>>>> 021b1b90
     add_code_coverage(
       NAME ${PROJECT_NAME}_coverage
       DEPENDS tests
