--- conflicted
+++ resolved
@@ -41,11 +41,7 @@
   IsBrakeTestRequired.srv
   SetSpeedLimit.srv
   WriteModbusRegister.srv
-<<<<<<< HEAD
-  SetSpeedLimit.srv
-=======
   SendBrakeTestResult.srv
->>>>>>> 2c0a3060
 )
 
 generate_messages(
