^^^^^^^^^^^^^^^^^^^^^^^^^^^^^^^^^^^^^^^^^^^
Changelog for package prbt_hardware_support
^^^^^^^^^^^^^^^^^^^^^^^^^^^^^^^^^^^^^^^^^^^

<<<<<<< HEAD
Forthcoming
-----------
* drop outdated can configuration
=======
0.4.7 (2019-02-15)
------------------
* drop outdated can configuration
* Contributors: Pilz GmbH and Co. KG

0.4.6 (2019-01-18)
------------------
>>>>>>> 3e8b31ea
* Update used pipeline in test from command_planner to pilz_command_planner
* Fix PilzModbusReadClient unittest

0.5.1 (2018-11-30)
------------------
* melodic release based on kinetic version 0.4.3
* Contributors: Pilz GmbH and Co. KG

0.5.0 (2018-11-07)
------------------

0.4.3 (2018-11-30)
------------------

0.4.2 (2018-11-08)
------------------
* Fix missing include on std_srvs

0.4.1 (2018-11-07)
------------------
* Use Modbus API v2 due to wrongly specified version 1

0.4.0 (2018-11-06)
------------------
* Modbus client node and STO modbus adapter node for Stop 1 functionality<|MERGE_RESOLUTION|>--- conflicted
+++ resolved
@@ -2,21 +2,11 @@
 Changelog for package prbt_hardware_support
 ^^^^^^^^^^^^^^^^^^^^^^^^^^^^^^^^^^^^^^^^^^^
 
-<<<<<<< HEAD
 Forthcoming
 -----------
-* drop outdated can configuration
-=======
-0.4.7 (2019-02-15)
-------------------
-* drop outdated can configuration
-* Contributors: Pilz GmbH and Co. KG
-
-0.4.6 (2019-01-18)
-------------------
->>>>>>> 3e8b31ea
 * Update used pipeline in test from command_planner to pilz_command_planner
 * Fix PilzModbusReadClient unittest
+* Contributors: Pilz GmbH and Co. KG
 
 0.5.1 (2018-11-30)
 ------------------
