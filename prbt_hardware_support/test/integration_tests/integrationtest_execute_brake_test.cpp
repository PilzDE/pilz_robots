--- conflicted
+++ resolved
@@ -111,11 +111,7 @@
   CANOpenChainNodeMock canopen_mock;
 
   pilz_testutils::JointStatePublisherMock joint_states_pub;
-<<<<<<< HEAD
-  joint_states_pub.startAsync();
-=======
   joint_states_pub.startPublishingAsync();
->>>>>>> b0d8aa1c
 
   ManipulatorMock manipulator;
   manipulator.advertiseHoldService(nh, CONTROLLER_HOLD_MODE_SERVICE_NAME);
@@ -142,11 +138,7 @@
   /**********
    * Step 6 *
    **********/
-<<<<<<< HEAD
-  joint_states_pub.stop();
-=======
   joint_states_pub.stopPublishing();
->>>>>>> b0d8aa1c
   modbus_server.terminate();
   modbus_server_thread.join();
 }
