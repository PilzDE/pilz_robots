--- conflicted
+++ resolved
@@ -251,8 +251,6 @@
   EXPECT_FALSE(setSpeedLimitSrv<SetSpeedLimitServiceMock>(mock, exp_limit));
 }
 
-<<<<<<< HEAD
-=======
 class OperationModeSetupExecutorTestSpeedOverride : public OperationModeSetupExecutorTest,
                                   public ::testing::WithParamInterface<std::pair<OperationModes::_value_type, double>>
 {
@@ -304,14 +302,6 @@
   )
 );
 
-class GetOperationModeServiceMock
-{
-public:
-  MOCK_METHOD1(call, bool(GetOperationMode& srv));
-  MOCK_METHOD0(getService, std::string());
-};
-
->>>>>>> 895171b4
 }  // namespace operation_mode_setup_executor_tests
 
 int main(int argc, char *argv[])
