--- conflicted
+++ resolved
@@ -30,7 +30,7 @@
 TEST(FilterPipelineTest, testEmptyCallbackFunction)
 {
   {
-    ros::NodeHandle nh{"~"};
+    ros::NodeHandle nh{ "~" };
     FilterPipeline::TCallbackFunc cb;
     EXPECT_THROW(FilterPipeline(nh, cb), std::invalid_argument);
   }
@@ -41,26 +41,8 @@
 int main(int argc, char** argv)
 {
   ros::init(argc, argv, "unittest_filter_pipeline");
-<<<<<<< HEAD
-  ros::NodeHandle nh;  // This nodehandle is held, to avoid
-                       // rosconsole::shutdown(), which results in subsequent
-                       // ROS_* messages no longer output.
-  while (!ros::ok())
-  {
-    ROS_INFO("waiting for ros to be ok ...");
-    ros::Duration(0.1).sleep();  // making sure ros is ok
-  }
-
-  testing::InitGoogleTest(&argc, argv);
-
-  int res = RUN_ALL_TESTS();
-  ros::Duration(0.1).sleep();  // making sure all log output is received
-  nh.shutdown();
-  return res;
-=======
   ros::NodeHandle nh;
 
   testing::InitGoogleTest(&argc, argv);
   return RUN_ALL_TESTS();
->>>>>>> d0de41b1
 }