/*
 * Copyright (c) 2018 Pilz GmbH & Co. KG
 *
 * This program is free software: you can redistribute it and/or modify
 * it under the terms of the GNU Lesser General Public License as published by
 * the Free Software Foundation, either version 3 of the License, or
 * (at your option) any later version.

 * This program is distributed in the hope that it will be useful,
 * but WITHOUT ANY WARRANTY; without even the implied warranty of
 * MERCHANTABILITY or FITNESS FOR A PARTICULAR PURPOSE.  See the
 * GNU Lesser General Public License for more details.

 * You should have received a copy of the GNU Lesser General Public License
 * along with this program.  If not, see <http://www.gnu.org/licenses/>.
 */

#include <algorithm>
#include <numeric>
#include <stdlib.h>

#include <ros/ros.h>

#include <prbt_hardware_support/get_param.h>
#include <prbt_hardware_support/libmodbus_client.h>
#include <prbt_hardware_support/pilz_modbus_client.h>
#include <prbt_hardware_support/param_names.h>
#include <prbt_hardware_support/pilz_modbus_client_exception.h>
#include <prbt_hardware_support/modbus_topic_definitions.h>
#include <prbt_hardware_support/modbus_api_spec.h>

static constexpr int32_t MODBUS_CONNECTION_RETRIES_DEFAULT {10};
static constexpr double MODBUS_CONNECTION_RETRY_TIMEOUT_S_DEFAULT {1.0};
static constexpr int MODBUS_RESPONSE_TIMEOUT_MS {20};

using namespace prbt_hardware_support;

/**
 * @brief Read requested parameters, start and initialize the prbt_hardware_support::PilzModbusClient
 */
int main(int argc, char **argv)
{
  ros::init(argc, argv, "modbus_client_node");

  ros::NodeHandle pnh{"~"};
  ros::NodeHandle nh;

<<<<<<< HEAD
=======
  std::vector<unsigned short> registers_to_read;
  bool has_register_range_parameters = pnh.hasParam(PARAM_NUM_REGISTERS_TO_READ_STR) &&
                                       pnh.hasParam(PARAM_INDEX_OF_FIRST_REGISTER_TO_READ_STR);

  if (!has_register_range_parameters)
  {
    ROS_INFO_STREAM("Parameters for register range are not set. Will try to determine range from api spec...");

    try
    {
      ModbusApiSpec api_spec(nh);
      api_spec.getAllDefinedRegisters(registers_to_read);
      ROS_DEBUG("registers_to_read.size() %d", registers_to_read.size());
    }
    // LCOV_EXCL_START Can be ignored here, exceptions of ModbusApiSpec are tested in unittest_modbus_api_spec
    catch (const ModbusApiSpecException &ex)
    {
      ROS_ERROR_STREAM(ex.what());
      return EXIT_FAILURE;
    }
    // LCOV_EXCL_STOP
  }

>>>>>>> de9ca997
  // LCOV_EXCL_START Simple parameter reading not analyzed

  std::string ip;
  int port;
  unsigned int num_registers_to_read, index_of_first_register;

  try
  {
    ip = getParam<std::string>(pnh, PARAM_MODBUS_SERVER_IP_STR);
    port = getParam<int>(pnh, PARAM_MODBUS_SERVER_PORT_STR);

    bool has_register_range_parameters =
        pnh.hasParam(PARAM_NUM_REGISTERS_TO_READ_STR) &&
        pnh.hasParam(PARAM_INDEX_OF_FIRST_REGISTER_TO_READ_STR);
    if (has_register_range_parameters)
    {
<<<<<<< HEAD
      num_registers_to_read = static_cast<unsigned int>(getParam<int>(pnh, PARAM_NUM_REGISTERS_TO_READ_STR));
      index_of_first_register = static_cast<unsigned int>(getParam<int>(pnh, PARAM_INDEX_OF_FIRST_REGISTER_TO_READ_STR));
    }
    else
    {
      ROS_INFO_STREAM("Parameters for register range are not set. Will try to determine range from api spec...");
      ModbusApiSpec api_spec(nh);
      index_of_first_register = api_spec.getMinRegisterDefinition();
      num_registers_to_read = api_spec.getMaxRegisterDefinition() - index_of_first_register + 1;
=======
      int num_registers_to_read = getParam<int>(pnh, PARAM_NUM_REGISTERS_TO_READ_STR);
      int index_of_first_register = getParam<int>(pnh, PARAM_INDEX_OF_FIRST_REGISTER_TO_READ_STR);
      registers_to_read = std::vector<unsigned short>(num_registers_to_read);
      std::iota(registers_to_read.begin(), registers_to_read.end(), index_of_first_register);
>>>>>>> de9ca997
    }
  }
  catch (const std::runtime_error &ex)
  {
    ROS_ERROR_STREAM(ex.what());
    return EXIT_FAILURE;
  }

  int32_t modbus_connection_retries{MODBUS_CONNECTION_RETRIES_DEFAULT};
  pnh.param<int32_t>(PARAM_MODBUS_CONNECTION_RETRIES, modbus_connection_retries, MODBUS_CONNECTION_RETRIES_DEFAULT);

  double modbus_connection_retry_timeout_s{MODBUS_CONNECTION_RETRY_TIMEOUT_S_DEFAULT};
  pnh.param<double>(PARAM_MODBUS_CONNECTION_RETRY_TIMEOUT, modbus_connection_retry_timeout_s,
                    MODBUS_CONNECTION_RETRY_TIMEOUT_S_DEFAULT);

  int response_timeout_ms;
  pnh.param<int>(PARAM_MODBUS_RESPONSE_TIMEOUT_STR, response_timeout_ms,
                 MODBUS_RESPONSE_TIMEOUT_MS);

  std::string modbus_read_topic_name;
  nh.param<std::string>(PARAM_MODBUS_READ_TOPIC_NAME_STR, modbus_read_topic_name,
                        TOPIC_MODBUS_READ);

  std::string modbus_write_service_name;
  nh.param<std::string>(PARAM_MODBUS_WRITE_SERVICE_NAME_STR, modbus_write_service_name,
                        SERVICE_MODBUS_WRITE);


  // LCOV_EXCL_STOP

  prbt_hardware_support::PilzModbusClient modbus_client(pnh,
                                                        registers_to_read,
                                                        std::unique_ptr<LibModbusClient>(new LibModbusClient()),
                                                        static_cast<unsigned int>(response_timeout_ms),
                                                        modbus_read_topic_name, modbus_write_service_name);

  ROS_DEBUG_STREAM("Modbus client IP: " << ip << " | Port: " << port);
  std::ostringstream oss;
  if (!registers_to_read.empty())
  {
    std::copy(registers_to_read.begin(), registers_to_read.end()-1,
        std::ostream_iterator<unsigned short>(oss, ","));
    oss << registers_to_read.back();
  }
  ROS_DEBUG_STREAM("Registers to read: " << oss.str());
  ROS_DEBUG_STREAM("Modbus response timeout: " << response_timeout_ms);
  ROS_DEBUG_STREAM("Modbus read topic: \"" << modbus_read_topic_name << "\"");
  ROS_DEBUG_STREAM("Modbus write service: \"" << modbus_write_service_name << "\"");

  bool res = modbus_client.init(ip.c_str(), static_cast<unsigned int>(port),
                                static_cast<unsigned int>(modbus_connection_retries),
                                ros::Duration(modbus_connection_retry_timeout_s));

  ROS_DEBUG_STREAM("Connection with modbus server " << ip << ":" << port << " established");

  // LCOV_EXCL_START inside this main ignored, tested multiple times in the unittest
  if (!res)
  {
    ROS_ERROR_STREAM("Connection to modbus server " << ip << ":" << port << " could not be established");
    return EXIT_FAILURE;
  }

  try
  {
    modbus_client.run();
  }
  catch(PilzModbusClientException& e)
  {
    ROS_ERROR_STREAM(e.what());
    return EXIT_FAILURE;
  }
  // LCOV_EXCL_STOP

  // If the client stop we don't want to kill this node since
  // with required=true this would kill all nodes and no STOP1 would be performed in case of a disconnect.
  ros::spin();

  return EXIT_SUCCESS;
}<|MERGE_RESOLUTION|>--- conflicted
+++ resolved
@@ -45,37 +45,11 @@
   ros::NodeHandle pnh{"~"};
   ros::NodeHandle nh;
 
-<<<<<<< HEAD
-=======
-  std::vector<unsigned short> registers_to_read;
-  bool has_register_range_parameters = pnh.hasParam(PARAM_NUM_REGISTERS_TO_READ_STR) &&
-                                       pnh.hasParam(PARAM_INDEX_OF_FIRST_REGISTER_TO_READ_STR);
-
-  if (!has_register_range_parameters)
-  {
-    ROS_INFO_STREAM("Parameters for register range are not set. Will try to determine range from api spec...");
-
-    try
-    {
-      ModbusApiSpec api_spec(nh);
-      api_spec.getAllDefinedRegisters(registers_to_read);
-      ROS_DEBUG("registers_to_read.size() %d", registers_to_read.size());
-    }
-    // LCOV_EXCL_START Can be ignored here, exceptions of ModbusApiSpec are tested in unittest_modbus_api_spec
-    catch (const ModbusApiSpecException &ex)
-    {
-      ROS_ERROR_STREAM(ex.what());
-      return EXIT_FAILURE;
-    }
-    // LCOV_EXCL_STOP
-  }
-
->>>>>>> de9ca997
   // LCOV_EXCL_START Simple parameter reading not analyzed
 
   std::string ip;
   int port;
-  unsigned int num_registers_to_read, index_of_first_register;
+  std::vector<unsigned short> registers_to_read;
 
   try
   {
@@ -87,22 +61,17 @@
         pnh.hasParam(PARAM_INDEX_OF_FIRST_REGISTER_TO_READ_STR);
     if (has_register_range_parameters)
     {
-<<<<<<< HEAD
-      num_registers_to_read = static_cast<unsigned int>(getParam<int>(pnh, PARAM_NUM_REGISTERS_TO_READ_STR));
-      index_of_first_register = static_cast<unsigned int>(getParam<int>(pnh, PARAM_INDEX_OF_FIRST_REGISTER_TO_READ_STR));
+      int num_registers_to_read = getParam<int>(pnh, PARAM_NUM_REGISTERS_TO_READ_STR);
+      int index_of_first_register = getParam<int>(pnh, PARAM_INDEX_OF_FIRST_REGISTER_TO_READ_STR);
+      registers_to_read = std::vector<unsigned short>(static_cast<unsigned long>(num_registers_to_read));
+      std::iota(registers_to_read.begin(), registers_to_read.end(), index_of_first_register);
     }
     else
     {
       ROS_INFO_STREAM("Parameters for register range are not set. Will try to determine range from api spec...");
       ModbusApiSpec api_spec(nh);
-      index_of_first_register = api_spec.getMinRegisterDefinition();
-      num_registers_to_read = api_spec.getMaxRegisterDefinition() - index_of_first_register + 1;
-=======
-      int num_registers_to_read = getParam<int>(pnh, PARAM_NUM_REGISTERS_TO_READ_STR);
-      int index_of_first_register = getParam<int>(pnh, PARAM_INDEX_OF_FIRST_REGISTER_TO_READ_STR);
-      registers_to_read = std::vector<unsigned short>(num_registers_to_read);
-      std::iota(registers_to_read.begin(), registers_to_read.end(), index_of_first_register);
->>>>>>> de9ca997
+      api_spec.getAllDefinedRegisters(registers_to_read);
+      ROS_DEBUG("registers_to_read.size() %zu", registers_to_read.size());
     }
   }
   catch (const std::runtime_error &ex)
