/*
 * Copyright (c) 2019 Pilz GmbH & Co. KG
 *
 * This program is free software: you can redistribute it and/or modify
 * it under the terms of the GNU Lesser General Public License as published by
 * the Free Software Foundation, either version 3 of the License, or
 * (at your option) any later version.

 * This program is distributed in the hope that it will be useful,
 * but WITHOUT ANY WARRANTY; without even the implied warranty of
 * MERCHANTABILITY or FITNESS FOR A PARTICULAR PURPOSE.  See the
 * GNU Lesser General Public License for more details.

 * You should have received a copy of the GNU Lesser General Public License
 * along with this program.  If not, see <http://www.gnu.org/licenses/>.
 */
#include <prbt_hardware_support/modbus_adapter_brake_test.h>

#include <sstream>
#include <algorithm>

#include <prbt_hardware_support/modbus_msg_brake_test_wrapper.h>
#include <prbt_hardware_support/modbus_adapter_brake_test_exception.h>

namespace prbt_hardware_support
{
<<<<<<< HEAD

static constexpr unsigned int MODBUS_API_VERSION_REQUIRED {3};
static constexpr short unsigned int BRAKE_TEST_NOT_PERFORMED {1};
static constexpr short unsigned int BRAKE_TEST_PERFORMED {2};
static constexpr short unsigned int BRAKE_TEST_NOT_PASSED {1};
static constexpr short unsigned int BRAKE_TEST_PASSED {2};
=======
static constexpr unsigned int MODBUS_API_VERSION_REQUIRED{ 2 };
static constexpr unsigned int BRAKE_TEST_PERFORMED{ 1 };
>>>>>>> dff04064

ModbusAdapterBrakeTest::ModbusAdapterBrakeTest(TWriteModbusRegister&& write_modbus_register_func,
                                               const ModbusApiSpec& read_api_spec, const ModbusApiSpec& write_api_spec)
  : api_spec_(read_api_spec)
  , reg_idx_cont_(getRegisters(write_api_spec))
  , reg_start_idx_(getMinRegisterIdx(reg_idx_cont_))
  , reg_block_size_(getRegisterBlockSize(reg_idx_cont_))
  , write_modbus_register_func_(write_modbus_register_func)
{
}

ModbusAdapterBrakeTest::TRegIdxCont ModbusAdapterBrakeTest::getRegisters(const ModbusApiSpec& write_api_spec)
{
  TRegIdxCont reg_idx_cont;

  if (!write_api_spec.hasRegisterDefinition(modbus_api_spec::BRAKETEST_PERFORMED))
  {
    throw ModbusAdapterBrakeTestException("Failed to read API spec for BRAKETEST_PERFORMED");
  }
  reg_idx_cont[modbus_api_spec::BRAKETEST_PERFORMED] =
      write_api_spec.getRegisterDefinition(modbus_api_spec::BRAKETEST_PERFORMED);

  if (!write_api_spec.hasRegisterDefinition(modbus_api_spec::BRAKETEST_RESULT))
  {
    throw ModbusAdapterBrakeTestException("Failed to read API spec for BRAKETEST_RESULT");
  }
  reg_idx_cont[modbus_api_spec::BRAKETEST_RESULT] =
      write_api_spec.getRegisterDefinition(modbus_api_spec::BRAKETEST_RESULT);

  if (abs(reg_idx_cont.at(modbus_api_spec::BRAKETEST_PERFORMED) - reg_idx_cont.at(modbus_api_spec::BRAKETEST_RESULT)) !=
      1)
  {
    std::ostringstream os;
    os << "Registers of BRAKETEST_PERFORMED and BRAKETEST_RESULT need to be 1 apart";
    os << " (distance: " << abs(reg_idx_cont.cbegin()->second - reg_idx_cont.cend()->second) << ")";
    // Both registers need to be one apart, so that we can write them in one cycle
    throw ModbusAdapterBrakeTestException(os.str());
  }

  return reg_idx_cont;
}

void ModbusAdapterBrakeTest::modbusMsgCallback(const ModbusMsgInStampedConstPtr& msg_raw)
{
  ModbusMsgBrakeTestWrapper msg{ msg_raw, api_spec_ };

  if (msg.isDisconnect())
  {
    return;
  }

  try
  {
    msg.checkStructuralIntegrity();
  }
  catch (const ModbusMsgWrapperException& ex)
  {
    ROS_ERROR_STREAM(ex.what());
    return;
  }

  if (msg.getVersion() != MODBUS_API_VERSION_REQUIRED)
  {
    std::ostringstream os;
    os << "Received Modbus message of unsupported API Version: " << msg.getVersion()
       << ", required Version: " << MODBUS_API_VERSION_REQUIRED;
    os << "\n";
    os << "Can not determine from Modbus message if brake-test is required.";
    ROS_ERROR_STREAM(os.str());
    return;
  }

  updateBrakeTestRequiredState(msg.getBrakeTestRequirementStatus());
}

void ModbusAdapterBrakeTest::updateBrakeTestRequiredState(TBrakeTestRequired brake_test_required)
{
  TBrakeTestRequired last_brake_test_flag{ brake_test_required_ };
  brake_test_required_ = brake_test_required;
  if (brake_test_required_ == pilz_msgs::IsBrakeTestRequiredResult::REQUIRED &&
      last_brake_test_flag != pilz_msgs::IsBrakeTestRequiredResult::REQUIRED)
  {
    ROS_INFO("Brake Test required.");
  }
}

bool ModbusAdapterBrakeTest::sendBrakeTestResult(SendBrakeTestResult::Request& req, SendBrakeTestResult::Response& res)
{
  if (!write_modbus_register_func_)
  {
    res.error_msg = "No callback available to send brake test result to FS control";
    res.success = false;
    return true;
  }

  RegCont reg_cont(reg_block_size_, 0);
  // Note: The FS controller needs a positive edge, so we first reset the registers
  reg_cont.at(reg_idx_cont_.at(modbus_api_spec::BRAKETEST_PERFORMED) - reg_start_idx_) = BRAKE_TEST_NOT_PERFORMED;
  reg_cont.at(reg_idx_cont_.at(modbus_api_spec::BRAKETEST_RESULT) - reg_start_idx_) = BRAKE_TEST_NOT_PASSED;

  if (!write_modbus_register_func_(reg_start_idx_, reg_cont))
  {
    res.error_msg = "Resetting of modus registers failed";
    res.success = false;
    return true;
  }

  reg_cont.at(reg_idx_cont_.at(modbus_api_spec::BRAKETEST_PERFORMED) - reg_start_idx_) = BRAKE_TEST_PERFORMED;
  if (req.result)
  {
    reg_cont.at(reg_idx_cont_.at(modbus_api_spec::BRAKETEST_RESULT) - reg_start_idx_) = BRAKE_TEST_PASSED;
  }
  if (!write_modbus_register_func_(reg_start_idx_, reg_cont))
  {
    res.error_msg = "Sending of brake test result to FS control failed";
    res.success = false;
    return true;
  }

  res.success = true;
  return true;
}

}  // namespace prbt_hardware_support<|MERGE_RESOLUTION|>--- conflicted
+++ resolved
@@ -24,17 +24,11 @@
 
 namespace prbt_hardware_support
 {
-<<<<<<< HEAD
-
-static constexpr unsigned int MODBUS_API_VERSION_REQUIRED {3};
-static constexpr short unsigned int BRAKE_TEST_NOT_PERFORMED {1};
-static constexpr short unsigned int BRAKE_TEST_PERFORMED {2};
-static constexpr short unsigned int BRAKE_TEST_NOT_PASSED {1};
-static constexpr short unsigned int BRAKE_TEST_PASSED {2};
-=======
-static constexpr unsigned int MODBUS_API_VERSION_REQUIRED{ 2 };
-static constexpr unsigned int BRAKE_TEST_PERFORMED{ 1 };
->>>>>>> dff04064
+static constexpr unsigned int MODBUS_API_VERSION_REQUIRED{ 3 };
+static constexpr short unsigned int BRAKE_TEST_NOT_PERFORMED{ 1 };
+static constexpr short unsigned int BRAKE_TEST_PERFORMED{ 2 };
+static constexpr short unsigned int BRAKE_TEST_NOT_PASSED{ 1 };
+static constexpr short unsigned int BRAKE_TEST_PASSED{ 2 };
 
 ModbusAdapterBrakeTest::ModbusAdapterBrakeTest(TWriteModbusRegister&& write_modbus_register_func,
                                                const ModbusApiSpec& read_api_spec, const ModbusApiSpec& write_api_spec)
