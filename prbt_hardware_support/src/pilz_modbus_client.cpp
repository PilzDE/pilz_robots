/*
 * Copyright (c) 2018 Pilz GmbH & Co. KG
 *
 * This program is free software: you can redistribute it and/or modify
 * it under the terms of the GNU Lesser General Public License as published by
 * the Free Software Foundation, either version 3 of the License, or
 * (at your option) any later version.

 * This program is distributed in the hope that it will be useful,
 * but WITHOUT ANY WARRANTY; without even the implied warranty of
 * MERCHANTABILITY or FITNESS FOR A PARTICULAR PURPOSE.  See the
 * GNU Lesser General Public License for more details.

 * You should have received a copy of the GNU Lesser General Public License
 * along with this program.  If not, see <http://www.gnu.org/licenses/>.
 */

#include <prbt_hardware_support/pilz_modbus_client.h>

#include <prbt_hardware_support/ModbusMsgInStamped.h>
#include <prbt_hardware_support/modbus_msg_in_builder.h>
#include <prbt_hardware_support/pilz_modbus_exceptions.h>
#include <prbt_hardware_support/pilz_modbus_client_exception.h>

namespace prbt_hardware_support
{
PilzModbusClient::PilzModbusClient(ros::NodeHandle& nh, const std::vector<unsigned short>& registers_to_read,
                                   ModbusClientUniquePtr modbus_client, unsigned int response_timeout_ms,
                                   const std::string& modbus_read_topic_name,
                                   const std::string& modbus_write_service_name, double read_frequency_hz)
  : registers_to_read_(registers_to_read)
  , RESPONSE_TIMEOUT_MS(response_timeout_ms)
  , READ_FREQUENCY_HZ(read_frequency_hz)
  , modbus_client_(std::move(modbus_client))
  , modbus_read_pub_(nh.advertise<ModbusMsgInStamped>(modbus_read_topic_name, DEFAULT_QUEUE_SIZE_MODBUS))
  , modbus_write_service_(
        nh.advertiseService(modbus_write_service_name, &PilzModbusClient::modbus_write_service_cb, this))
{
}

bool PilzModbusClient::init(const char* ip, unsigned int port, int retries, const ros::Duration& timeout)
{
  size_t retry_n = 0;
  while (ros::ok() && (retries == -1 || static_cast<int>(retry_n) < retries))
  {
    ++retry_n;

    if (init(ip, port))
    {
      // The following warning needs only to be shown to complete the warnings shown if this didn't work on the first
      // try
      ROS_WARN_STREAM_COND(retry_n > 1, "Connection to " << ip << ":" << port << " successful.");
      return true;
    }

<<<<<<< HEAD
    ROS_WARN_STREAM_COND(retries == -1, "Connection to " << ip << ":" << port << " failed.");
    ROS_WARN_STREAM_COND(retries != -1, "Connection to " << ip << ":" << port << " failed. Try(" << retry_n + 1 << "/"
                                                         << retries << ")");
=======
    ROS_WARN_STREAM("Connection to " << ip << ":" << port << " failed. Try(" << retry_n + 1 << "/" << retries << ")");
>>>>>>> 946c57cf

    timeout.sleep();
  }

  return false;
}

bool PilzModbusClient::init(const char* ip, unsigned int port)
{
  State expected_state{ State::not_initialized };
  if (!state_.compare_exchange_strong(expected_state, State::initializing))
  {
    ROS_ERROR_STREAM("Modbus-client not in correct state: " << state_ << "expected:" << State::initializing);
    state_ = State::not_initialized;
    return false;
  }

  if (!modbus_client_->init(ip, port))
  {
    ROS_DEBUG("Init failed");
    state_ = State::not_initialized;
    return false;
  }

  modbus_client_->setResponseTimeoutInMs(RESPONSE_TIMEOUT_MS);

  state_ = State::initialized;
  ROS_DEBUG_STREAM("Connection to " << ip << ":" << port << " established");
  return true;
}

void PilzModbusClient::sendDisconnectMsg()
{
  ModbusMsgInStamped msg;
  msg.disconnect.data = true;
  msg.header.stamp = ros::Time::now();
  modbus_read_pub_.publish(msg);
  ros::spinOnce();
}

void PilzModbusClient::run()
{
  State expected_state{ State::initialized };
  if (!state_.compare_exchange_strong(expected_state, State::running))
  {
    ROS_ERROR_STREAM("Modbus-client not in correct state: " << state_ << "expected:" << State::running);
    throw PilzModbusClientException("Modbus-client not in correct state.");
  }

  RegCont holding_register;
  RegCont last_holding_register;
  ros::Time last_update{ ros::Time::now() };
  state_ = State::running;
  ros::Rate rate(READ_FREQUENCY_HZ);
  while (ros::ok() && !stop_run_.load())
  {
    // Work with local copy of buffer to ensure that the service callback
    // function does not become blocked
    boost::optional<ModbusRegisterBlock> write_reg_bock{ boost::none };
    {
      std::lock_guard<std::mutex> lock(write_reg_blocks_mutex_);
      if (!write_reg_blocks_.empty())
      {
        write_reg_bock = write_reg_blocks_.front();
        // Mark data as send/processed, by "deleting" them from memory
        write_reg_blocks_.pop();
      }
    }

    std::vector<std::vector<unsigned short>> blocks = splitIntoBlocks(registers_to_read_);

    unsigned short index_of_first_register = *std::min_element(registers_to_read_.begin(), registers_to_read_.end());
    int num_registers =
        *std::max_element(registers_to_read_.begin(), registers_to_read_.end()) - index_of_first_register + 1;
    holding_register = RegCont(static_cast<unsigned long>(num_registers), 0);

    ROS_DEBUG("blocks.size() %zu", blocks.size());
    try
    {
      for (auto& block : blocks)
      {
        ROS_DEBUG("block.size() %zu", block.size());
        unsigned short index_of_first_register_block = *(block.begin());
        unsigned long num_registers_block = block.size();
        RegCont block_holding_register;
        if (write_reg_bock)
        {
          block_holding_register = modbus_client_->writeReadHoldingRegister(
              static_cast<int>(write_reg_bock->start_idx), write_reg_bock->values,
              static_cast<int>(index_of_first_register_block), static_cast<int>(num_registers_block));
          // write only once:
          write_reg_bock = boost::none;
        }
        else
        {
          block_holding_register = modbus_client_->readHoldingRegister(static_cast<int>(index_of_first_register_block),
                                                                       static_cast<int>(num_registers_block));
        }
        for (uint i = 0; i < num_registers_block; i++)
          holding_register[i + index_of_first_register_block - index_of_first_register] = block_holding_register[i];
      }
    }
    catch (ModbusExceptionDisconnect& e)
    {
      ROS_ERROR_STREAM("Modbus disconnect: " << e.what());
      sendDisconnectMsg();
      break;
    }

    ModbusMsgInStampedPtr msg{ ModbusMsgInBuilder::createDefaultModbusMsgIn(index_of_first_register,
                                                                            holding_register) };

    // Publish the received data into ROS
    if (holding_register != last_holding_register)
    {
      ROS_DEBUG_STREAM("Sending new ROS-message.");
      msg->header.stamp = ros::Time::now();
      last_update = msg->header.stamp;
      last_holding_register = holding_register;
    }
    else
    {
      msg->header.stamp = last_update;
    }
    modbus_read_pub_.publish(msg);

    ros::spinOnce();
    rate.sleep();
  }

  stop_run_ = false;
  state_ = State::not_initialized;
}

std::vector<std::vector<unsigned short>> PilzModbusClient::splitIntoBlocks(std::vector<unsigned short>& in)
{
  std::vector<std::vector<unsigned short>> out;
  std::sort(in.begin(), in.end());  // sort just in case to be more user-friendly
  unsigned short prev{ 0 };
  std::vector<unsigned short> current_block;
  for (auto& reg : in)
  {
    if (reg == prev)
    {
      throw PilzModbusClientException("List elemts must be unique.");
    }
    else if (reg == prev + 1)
    {
      current_block.push_back(reg);
    }
    else
    {  // *it >= prev + 1
      std::vector<unsigned short> to_out(current_block);
      if (!to_out.empty())
      {
        out.push_back(to_out);
      }
      current_block.clear();
      current_block.push_back(reg);
    }
    prev = reg;
  }
  std::vector<unsigned short> to_out(current_block);
  if (!to_out.empty())
  {
    out.push_back(to_out);
  }
  return out;
}

}  // namespace prbt_hardware_support<|MERGE_RESOLUTION|>--- conflicted
+++ resolved
@@ -53,14 +53,9 @@
       return true;
     }
 
-<<<<<<< HEAD
     ROS_WARN_STREAM_COND(retries == -1, "Connection to " << ip << ":" << port << " failed.");
     ROS_WARN_STREAM_COND(retries != -1, "Connection to " << ip << ":" << port << " failed. Try(" << retry_n + 1 << "/"
                                                          << retries << ")");
-=======
-    ROS_WARN_STREAM("Connection to " << ip << ":" << port << " failed. Try(" << retry_n + 1 << "/" << retries << ")");
->>>>>>> 946c57cf
-
     timeout.sleep();
   }
 
