--- conflicted
+++ resolved
@@ -131,15 +131,9 @@
 
     std::vector<std::vector<unsigned short>> blocks = splitIntoBlocks(registers_to_read_);
 
-<<<<<<< HEAD
-    unsigned short index_of_first_register = *std::min_element(registers_to_read.begin(), registers_to_read.end());
-    unsigned long num_registers = *std::max_element(registers_to_read.begin(), registers_to_read.end()) - index_of_first_register + 1;
-    holding_register = RegCont(num_registers, 0);
-=======
     unsigned short index_of_first_register = *std::min_element(registers_to_read_.begin(), registers_to_read_.end());
     int num_registers = *std::max_element(registers_to_read_.begin(), registers_to_read_.end()) - index_of_first_register + 1;
     holding_register = RegCont(static_cast<unsigned long>(num_registers), 0);
->>>>>>> 36cced81
 
     ROS_DEBUG("blocks.size() %zu", blocks.size());
     try
