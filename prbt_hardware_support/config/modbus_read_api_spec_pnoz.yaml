# PNOZMulti Software V2.1dev
<<<<<<< HEAD
# Generic: Enabled the whole time
STO: 512 # robot is only allowed to move when the signal is 1
VERSION: 513 # version of modbus register specification, actual one is: 2

# Braketest: Disabled per default, can be enabled in robot.launch with parameter "has_braketest_support"
BRAKETEST_REQUEST: 514 # 0 = Test not required, 1 = Test required

# Operation mode: Disabled per default, can be enabled in robot.launch with parameter "has_operation_mode_support"
OPERATION_MODE: 515 # 0 = No Operation mode, 1 = T1, 2T2, 3 = Automatik, Operation modes according to EN ISO 10218
=======
RUN_PERMITTED: 512
VERSION: 513
BRAKETEST_REQUEST: 514
OPERATION_MODE: 515
>>>>>>> dd3664ff
<|MERGE_RESOLUTION|>--- conflicted
+++ resolved
@@ -1,17 +1,10 @@
 # PNOZMulti Software V2.1dev
-<<<<<<< HEAD
 # Generic: Enabled the whole time
-STO: 512 # robot is only allowed to move when the signal is 1
+RUN_PERMITTED: 512 # robot is only allowed to move when the signal is 1
 VERSION: 513 # version of modbus register specification, actual one is: 2
 
 # Braketest: Disabled per default, can be enabled in robot.launch with parameter "has_braketest_support"
 BRAKETEST_REQUEST: 514 # 0 = Test not required, 1 = Test required
 
 # Operation mode: Disabled per default, can be enabled in robot.launch with parameter "has_operation_mode_support"
-OPERATION_MODE: 515 # 0 = No Operation mode, 1 = T1, 2T2, 3 = Automatik, Operation modes according to EN ISO 10218
-=======
-RUN_PERMITTED: 512
-VERSION: 513
-BRAKETEST_REQUEST: 514
-OPERATION_MODE: 515
->>>>>>> dd3664ff
+OPERATION_MODE: 515 # 0 = No Operation mode, 1 = T1, 2T2, 3 = Automatik, Operation modes according to EN ISO 10218