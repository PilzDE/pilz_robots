--- conflicted
+++ resolved
@@ -1,4 +1,3 @@
-<<<<<<< HEAD
 # Operation mode: Disabled per default, can be enabled in robot.launch with parameter "has_operation_mode_support"
 OPERATION_MODE: 970 # 0 = No Operation mode, 1 = T1, 2 = T2, 3 = Automatik, Operation modes according to EN ISO 10218
 
@@ -6,11 +5,5 @@
 BRAKETEST_REQUEST: 973 # 0 = Test not required, 1 = Test required
 
 # Generic: Enabled the whole time
-STO: 974 # robot is only allowed to move when the signal is 1
-VERSION: 977 # version of modbus register specification, actual one is: 2
-=======
-OPERATION_MODE: 970
-BRAKETEST_REQUEST: 973
-RUN_PERMITTED: 974
-VERSION: 977
->>>>>>> dd3664ff
+RUN_PERMITTED: 974 # robot is only allowed to move when the signal is 1
+VERSION: 977 # version of modbus register specification, actual one is: 2