# Overview
The prbt_hardware_support package contains files needed to control hardware functions of the PRBT manipulator like STO for Stop1 functionality. The Pilz hardware PNOZmulti and PSS4000 is supported using a Modbus connection.

There is no need to call these launch files directly; they are included from `prbt_support/robot.launch`.

# Safe stop 1 (SS1)
The STO function (“Safe torque off”) of the robot arm is a safety function to immediately turn off torque of the drives. To allow a
controlled stop, the safety controller is allowed to delay the STO signal by several milliseconds. This package opens a
modbus connection to the safety controller (PNOZmulti or PSS4000). The safety controller sends an emergency
stop signal via Modbus immediately so that ros_control has a short time interval to stop the drives via a brake ramp.
The TCP could for example brake on the current trajectory. After execution of the brake ramp, the drivers are halted. Even if ROS would fail, the safety controller turns off the motors via STO (that would be a Stop 0 then).

## Possible error cases and their handling

| Error cases                                             | Handling                                                |
| ------------------------------------------------------- | ------------------------------------------------------- |
| Modbus client crashes                                   | ROS system is shutdown which leads to an abrupt stop of the robot. |
| STO Modbus adapter crashes                              | ROS system is shutdown which leads to an abrupt stop of the robot. |
| Connection loss between PNOZmulti/PSS4000 & Modbus client        | Stop 1 is triggered                                     |
| System overload (messages don't arrive in time)         | In case a Stop 1 message does not arrive in time, the safety controller will automatically perform a hard stop. In case a Stop 1-release message does not get through, brakes will remain closed. |
| STO Modbus adapter cannot connect to stop services    | ROS system will not start.                              |
| STO Modbus adapter cannot connect to recover services | Node does start and robot can be moved until a stop is triggered. Afterwards the brakes will remain closed. |

# Architecture
![Component diagram](doc/architecture_overview.png)

# ROS API

## ModbusClient
A Modbus client (for usage with the PNOZmulti or PSS4000) can be started with `roslaunch prbt_hardware_support modbus_read_client.launch`.

### Published Topics
- ~/pilz_modbus_node/modbus_read (prbt_hardware_support/ModbusMsgInStamped)
  - Holds information about the modbus holding register. Timestamp is only updated if the register content changed.
- ~/prbt/brake_test_required (std_msgs/Bool)
  - True, if a brake test is required, false otherwise.

### Parameters
- modbus_server_ip
- modbus_server_port
- index_of_first_register_to_read
- num_registers_to_read
- modbus_connection_retries (default: 10)
- modbus_connection_retry_timeout - timeout between retries (default: 1s)
- modbus_response_timeout (default: 20ms)
- modbus_topic_name (default: "/pilz_modbus_node/modbus_read")

**Please note:**
- The parameters ``modbus_response_timeout`` and ``modbus_topic_name`` are
important for the Safe stop 1 functionality and must NOT be given, if the
``modbus_read_node`` is used as part of the Safe stop 1 functionality.
If the parameters are not given the default values for these parameters are used.

## StoModbusAdapterNode
The ``PilzStoModbusAdapterNode`` is noticed via the topic `/pilz_modbus_node/modbus_read` if the STO is true or false and reacts as follows calling the corresponding services of the controllers and drivers:
- **STO true:**
enable drives, unhold controllers
- **STO false:**
hold controllers, disable drives

<<<<<<< HEAD
## ModbusBrakeTestAnnouncerNode
The ``ModbusBrakeTestAnnouncerNode`` is noticed via the topic `/pilz_modbus_node/modbus_read` if the PSS4000 requests a brake test or if a brake test request is no longer prevailing. As a result, the requirement status is published on `/prbt/brake_test_required`.
=======
## ModbusAdapterBrakeTestNode
The ``ModbusAdapterBrakeTestNode`` is noticed via the topic `/pilz_modbus_node/modbus_read` if the PSS4000 requests a brake test or if a brake test request is no longer prevailing. As a result, the requirement status is published on `/prbt/brake_test_required`.
>>>>>>> c2e82423

## BraketestExecutorNode
The ``BraketestExecutorNode`` offers the `/execute_braketest` service which, in interaction with the ``CanOpenBraketestAdapter``,
executes a braketest on each drive of the manipulator.<|MERGE_RESOLUTION|>--- conflicted
+++ resolved
@@ -58,13 +58,8 @@
 - **STO false:**
 hold controllers, disable drives
 
-<<<<<<< HEAD
-## ModbusBrakeTestAnnouncerNode
-The ``ModbusBrakeTestAnnouncerNode`` is noticed via the topic `/pilz_modbus_node/modbus_read` if the PSS4000 requests a brake test or if a brake test request is no longer prevailing. As a result, the requirement status is published on `/prbt/brake_test_required`.
-=======
 ## ModbusAdapterBrakeTestNode
 The ``ModbusAdapterBrakeTestNode`` is noticed via the topic `/pilz_modbus_node/modbus_read` if the PSS4000 requests a brake test or if a brake test request is no longer prevailing. As a result, the requirement status is published on `/prbt/brake_test_required`.
->>>>>>> c2e82423
 
 ## BraketestExecutorNode
 The ``BraketestExecutorNode`` offers the `/execute_braketest` service which, in interaction with the ``CanOpenBraketestAdapter``,
