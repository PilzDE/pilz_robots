# Travis CI instructions

sudo: required
dist: trusty
language: generic

notifications:
  email:
    on_failure: always
    recipients:
      - a.gutenkunst@pilz.de
      - c.henkel@pilz.de
      - h.slusarek@pilz.de
      - i.martini@pilz.de
env:
  global:
    - ROS_DISTRO="melodic"
    - CATKIN_LINT=true
    - ADDITIONAL_DEBS="libclang-dev"
  matrix:
    - ROS_REPO=ros
<<<<<<< HEAD
    - ROS_REPO=ros-shadow-fixed
    - CLANG_FORMAT_CHECK=file
=======
    - ROS_REPO=testing
>>>>>>> 021b1b90
matrix:
  allow_failures:
    - env: ROS_REPO=ros
  fast_finish: true
install:
  - git clone --depth=1 --branch master https://github.com/ros-industrial/industrial_ci.git .industrial_ci
script:
  - .industrial_ci/travis.sh<|MERGE_RESOLUTION|>--- conflicted
+++ resolved
@@ -19,12 +19,8 @@
     - ADDITIONAL_DEBS="libclang-dev"
   matrix:
     - ROS_REPO=ros
-<<<<<<< HEAD
-    - ROS_REPO=ros-shadow-fixed
+    - ROS_REPO=testing
     - CLANG_FORMAT_CHECK=file
-=======
-    - ROS_REPO=testing
->>>>>>> 021b1b90
 matrix:
   allow_failures:
     - env: ROS_REPO=ros
