# Travis CI instructions

sudo: required
dist: trusty
language: generic

notifications:
  email:
    on_failure: always
    recipients:
      - a.gutenkunst@pilz.de
      - c.henkel@pilz.de
      - h.slusarek@pilz.de
      - i.martini@pilz.de
env:
  global:
    - ROS_DISTRO="melodic"
    - CATKIN_LINT=true
    - CMAKE_ARGS="-DCATKIN_ENABLE_CLANG_TIDY=true"
    - ADDITIONAL_DEBS="clang-tidy libclang-dev"
  matrix:
    - ROS_REPO=ros
    - ROS_REPO=testing
    - ROS_REPO="testing"
      CATKIN_LINT=false NOT_TEST_BUILD=true
      AFTER_SCRIPT="./.coverage.sh"
      CMAKE_ARGS="-DENABLE_COVERAGE_TESTING=ON -DCMAKE_BUILD_TYPE=Debug"
<<<<<<< HEAD
      DOCKER_RUN_OPTS='-e COVERAGE_PKGS="prbt_hardware_support pilz_utils"'
=======
      DOCKER_RUN_OPTS='-e COVERAGE_PKGS="pilz_control prbt_hardware_support"'
>>>>>>> cea79839
matrix:
  allow_failures:
    - env: ROS_REPO=ros
  fast_finish: true
install:
  - git clone --depth=1 --branch master https://github.com/ros-industrial/industrial_ci.git .industrial_ci
script:
  - .industrial_ci/travis.sh<|MERGE_RESOLUTION|>--- conflicted
+++ resolved
@@ -25,11 +25,7 @@
       CATKIN_LINT=false NOT_TEST_BUILD=true
       AFTER_SCRIPT="./.coverage.sh"
       CMAKE_ARGS="-DENABLE_COVERAGE_TESTING=ON -DCMAKE_BUILD_TYPE=Debug"
-<<<<<<< HEAD
-      DOCKER_RUN_OPTS='-e COVERAGE_PKGS="prbt_hardware_support pilz_utils"'
-=======
-      DOCKER_RUN_OPTS='-e COVERAGE_PKGS="pilz_control prbt_hardware_support"'
->>>>>>> cea79839
+      DOCKER_RUN_OPTS='-e COVERAGE_PKGS="pilz_control pilz_utils prbt_hardware_support"'
 matrix:
   allow_failures:
     - env: ROS_REPO=ros
