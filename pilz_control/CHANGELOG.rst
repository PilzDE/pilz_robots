--- conflicted
+++ resolved
@@ -2,12 +2,11 @@
 Changelog for package pilz_control
 ^^^^^^^^^^^^^^^^^^^^^^^^^^^^^^^^^^
 
-<<<<<<< HEAD
 0.5.0 (2018-11-07)
 ------------------
 * fix joint trajectory controller due to new interface
 * Contributors: Pilz GmbH and Co. KG
-=======
+
 0.4.3 (2018-11-30)
 ------------------
 
@@ -16,7 +15,6 @@
 
 0.4.1 (2018-11-07)
 ------------------
->>>>>>> f2f5b05b
 
 0.4.0 (2018-11-06)
 ------------------
