--- conflicted
+++ resolved
@@ -30,11 +30,8 @@
   <depend>std_srvs</depend>
   <depend>controller_manager</depend>
   <depend>controller_interface</depend> <!-- Needed for the plugin export -->
-<<<<<<< HEAD
   <depend>pilz_msgs</depend>
-=======
   <depend>pilz_utils</depend>
->>>>>>> dba2e56b
 
   <test_depend>rostest</test_depend>
   <test_depend>code_coverage</test_depend>
