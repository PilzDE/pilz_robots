--- conflicted
+++ resolved
@@ -27,18 +27,6 @@
 static constexpr double SPEED_LIMIT_ACTIVATED{ 0.25 };
 static constexpr double SPEED_LIMIT_NOT_ACTIVATED{ -1.0 };
 
-<<<<<<< HEAD
-static const std::string LIMITS_NAMESPACE{ "limits" };
-
-static const std::string ROBOT_DESCRIPTION_PARAM_NAME{ "/robot_description" };
-static const std::string HAS_ACCELERATION_LIMITS_PARAM_NAME{ "/has_acceleration_limits" };
-static const std::string MAX_ACCELERATION_PARAM_NAME{ "/max_acceleration" };
-
-static const std::string HOLD_SERVICE_NAME{ "hold" };
-static const std::string UNHOLD_SERVICE_NAME{ "unhold" };
-static const std::string IS_EXECUTING_SERVICE_NAME{ "is_executing" };
-static const std::string MONITOR_CARTESIAN_SPEED_SERVICE_NAME{ "monitor_cartesian_speed" };
-=======
 static const std::string USER_NOTIFICATION_NOT_IMPLEMENTED_COMMAND_INTERFACE_WARN{
   "The topic interface of the original `joint_trajectory_controller` is deactivated. Please use the action interface "
   "to send goals, that allows monitoring and receiving notifications about cancelled goals. If nonetheless you need "
@@ -51,7 +39,17 @@
   "https://github.com/ros-controls/ros_controllers/issues/493). "
   "PR welcome ;-)"
 };
->>>>>>> f40bd811
+
+static const std::string LIMITS_NAMESPACE{ "limits" };
+
+static const std::string ROBOT_DESCRIPTION_PARAM_NAME{ "/robot_description" };
+static const std::string HAS_ACCELERATION_LIMITS_PARAM_NAME{ "/has_acceleration_limits" };
+static const std::string MAX_ACCELERATION_PARAM_NAME{ "/max_acceleration" };
+
+static const std::string HOLD_SERVICE_NAME{ "hold" };
+static const std::string UNHOLD_SERVICE_NAME{ "unhold" };
+static const std::string IS_EXECUTING_SERVICE_NAME{ "is_executing" };
+static const std::string MONITOR_CARTESIAN_SPEED_SERVICE_NAME{ "monitor_cartesian_speed" };
 
 namespace ph = std::placeholders;
 
@@ -281,7 +279,7 @@
   {
     case TrajProcessingMode::unhold:
     {
-      if (!isPlannedUpdateOK(time_data.period) && mode_->stopEvent())
+      if (!isPlannedCartesianVelocityOK(time_data.period) && mode_->stopEvent())
       {
         stopMotion(time_data.uptime);
       }
