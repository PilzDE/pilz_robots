cmake_minimum_required(VERSION 2.8.3)
project(pilz_control)

find_package(catkin
  REQUIRED COMPONENTS
    cmake_modules
    roscpp
    std_srvs
    joint_trajectory_controller
    roslint
    controller_manager
    controller_interface
    moveit_core
    moveit_ros_planning
    pilz_msgs
)

# Declare catkin package
catkin_package(
  CATKIN_DEPENDS
  roscpp
  std_srvs
  pilz_msgs
  joint_trajectory_controller
  INCLUDE_DIRS include
  LIBRARIES ${PROJECT_NAME}
)

add_definitions(-std=c++11)

find_package(Eigen3 REQUIRED)
include_directories(include ${Boost_INCLUDE_DIR} ${catkin_INCLUDE_DIRS} ${EIGEN3_INCLUDE_DIRS})

################
## Clang tidy ##
################
if(CATKIN_ENABLE_CLANG_TIDY)
  find_program(
    CLANG_TIDY_EXE
    NAMES "clang-tidy"
    DOC "Path to clang-tidy executable"
    )
  if(NOT CLANG_TIDY_EXE)
    message(FATAL_ERROR "clang-tidy not found.")
  else()
    message(STATUS "clang-tidy found: ${CLANG_TIDY_EXE}")
    set(CMAKE_CXX_CLANG_TIDY "${CLANG_TIDY_EXE}")
  endif()
endif()

add_library(${PROJECT_NAME}
            include/${PROJECT_NAME}/pilz_joint_trajectory_controller.h
            src/pilz_joint_trajectory_controller.cpp
            src/cartesian_speed_monitor.cpp)

target_link_libraries(${PROJECT_NAME} ${catkin_LIBRARIES})

# install
install(TARGETS ${PROJECT_NAME}
ARCHIVE DESTINATION ${CATKIN_PACKAGE_LIB_DESTINATION}
LIBRARY DESTINATION ${CATKIN_PACKAGE_LIB_DESTINATION}
RUNTIME DESTINATION ${CATKIN_PACKAGE_BIN_DESTINATION}
)

install(DIRECTORY include/${PROJECT_NAME}/
  DESTINATION ${CATKIN_PACKAGE_INCLUDE_DESTINATION}
  FILES_MATCHING PATTERN "*.h"
  PATTERN ".svn" EXCLUDE)

install(FILES ${PROJECT_NAME}_plugins.xml
  DESTINATION ${CATKIN_PACKAGE_SHARE_DESTINATION}
)

# test
if(CATKIN_ENABLE_TESTING)
  find_package(rostest REQUIRED)
  find_package(geometry_msgs REQUIRED)
  find_package(tf2 REQUIRED)
  find_package(tf2_geometry_msgs REQUIRED)
  find_package(pilz_utils REQUIRED)
  find_package(pilz_testutils REQUIRED)

  if(ENABLE_COVERAGE_TESTING)
    find_package(code_coverage REQUIRED)
    APPEND_COVERAGE_COMPILER_FLAGS()
  endif()

  include_directories(test_utils/include)
  include_directories(${pilz_utils_INCLUDE_DIRS})
  include_directories(${pilz_testutils_INCLUDE_DIRS})

  # JOINT_STATES_SPEED_OBSERVER
  add_executable(joint_states_speed_observer
    test_utils/src/joint_states_speed_observer.cpp
  )
  target_link_libraries(joint_states_speed_observer ${catkin_LIBRARIES})

  add_executable(robot_mock
    test/robot_mock_node.cpp
    test/robot_mock.cpp
  )
  target_link_libraries(robot_mock ${catkin_LIBRARIES})

  add_rostest_gmock(unittest_joint_states_speed_observer
    test/unittest_joint_states_speed_observer.test
    test/unittest_joint_states_speed_observer.cpp
  )
  target_link_libraries(unittest_joint_states_speed_observer
    ${catkin_LIBRARIES} ${pilz_testutils_LIBRARIES}
  )
  add_dependencies(unittest_joint_states_speed_observer
    joint_states_speed_observer
    ${catkin_EXPORTED_TARGETS}
  )

  catkin_add_gtest(unittest_cartesian_speed_monitor
    test/unittest_cartesian_speed_monitor.cpp
    src/cartesian_speed_monitor.cpp
  )
  target_link_libraries(unittest_cartesian_speed_monitor
    ${catkin_LIBRARIES}
  )

  catkin_add_gtest(unittest_traj_mode_state_machine
    test/unittest_traj_mode_state_machine.cpp
  )
  target_link_libraries(unittest_traj_mode_state_machine
    ${catkin_LIBRARIES}
  )

  catkin_add_gtest(unittest_hold_mode_listener
    test/unittest_hold_mode_listener.cpp
  )
  target_link_libraries(unittest_hold_mode_listener
    ${catkin_LIBRARIES}
  )

  catkin_add_gtest(unittest_traj_mode_manager
    test/unittest_traj_mode_manager.cpp
  )
  target_link_libraries(unittest_traj_mode_manager
    ${catkin_LIBRARIES}
  )

  add_rostest_gtest(unittest_pilz_joint_trajectory_controller
    test/unittest_pilz_joint_trajectory_controller.test
    test/unittest_pilz_joint_trajectory_controller.cpp
    test/robot_mock.cpp
    src/cartesian_speed_monitor.cpp
  )
  target_link_libraries(unittest_pilz_joint_trajectory_controller ${catkin_LIBRARIES})

  add_rostest(test/integrationtest_pilz_joint_trajectory_controller.test
    DEPENDENCIES ${PROJECT_NAME} robot_mock
  )
<<<<<<< HEAD
=======

  roslint_python(
    test/acceptance_test_speed_monitoring.py
    test/integrationtest_pilz_joint_trajectory_controller.py
  )
  roslint_add_test()
>>>>>>> b0d8aa1c

  # run: catkin_make -DENABLE_COVERAGE_TESTING=ON package_name_coverage
  if(ENABLE_COVERAGE_TESTING)
    APPEND_COVERAGE_COMPILER_FLAGS()
    set(COVERAGE_EXCLUDES "*/${PROJECT_NAME}/test/*")
    add_code_coverage(
      NAME ${PROJECT_NAME}_coverage
      DEPENDS tests
    )
  endif()


endif()<|MERGE_RESOLUTION|>--- conflicted
+++ resolved
@@ -153,15 +153,12 @@
   add_rostest(test/integrationtest_pilz_joint_trajectory_controller.test
     DEPENDENCIES ${PROJECT_NAME} robot_mock
   )
-<<<<<<< HEAD
-=======
 
   roslint_python(
     test/acceptance_test_speed_monitoring.py
     test/integrationtest_pilz_joint_trajectory_controller.py
   )
   roslint_add_test()
->>>>>>> b0d8aa1c
 
   # run: catkin_make -DENABLE_COVERAGE_TESTING=ON package_name_coverage
   if(ENABLE_COVERAGE_TESTING)
